--- conflicted
+++ resolved
@@ -41,443 +41,6 @@
              platforms="linux-amd64,linux-arm64,mac-amd64,mac-arm64"
              path="prebuilt/third_party/qemu/{{.OS}}-{{.Arch}}"/>
 
-<<<<<<< HEAD
-=======
-    <!-- AEMU from http://ab/aosp-emu-master-dev. Recipe at
-         http://cs/fuchsia-infra/fuchsia/recipes/recipes/contrib/aemu_downloader.py
-         Builder at https://ci.chromium.org/p/turquoise/builders/prod/aemu_downloader
-    -->
-    <package name="fuchsia/third_party/android/aemu/release/${platform}"
-             version="bid:12665207"
-             platforms="linux-amd64,linux-arm64"
-             path="prebuilt/third_party/android/aemu/release/{{.OS}}-{{.Arch}}"/>
-
-    <!-- The AEMU build version for macOS is frozen to the last known-good
-         version that works on Fuchsia. Newer builds use a graphics rendering
-         backend that is not yet compatible with Fuchsia images.
-    -->
-    <package name="fuchsia/third_party/android/aemu/release/${os=mac}-${arch}"
-             version="bid:10501748"
-             platforms="mac-amd64,mac-arm64"
-             path="prebuilt/third_party/android/aemu/release/{{.OS}}-{{.Arch}}"/>
-
-     <!-- Only explicitly include arm aemu in x86 checkouts so they
-          can be uploaded included in the cross-platform SDK.
-          Skip it on arm checkouts because the above entry will be
-          sufficient.
-     -->
-     <package name="fuchsia/third_party/android/aemu/release/${os=linux}-arm64"
-             version="bid:12665207"
-             platforms="linux-amd64"
-             attributes="arm-sdk-tools"
-             path="prebuilt/third_party/android/aemu/release/{{.OS}}-arm64"/>
-
-     <!-- The AEMU build version for macOS is frozen to the last known-good
-          version that works on Fuchsia. Newer builds use a graphics rendering
-          backend that is not yet compatible with Fuchsia images.
-     -->
-     <package name="fuchsia/third_party/android/aemu/release/${os=mac}-arm64"
-             version="bid:10501748"
-             platforms="mac-amd64"
-             attributes="arm-sdk-tools"
-             path="prebuilt/third_party/android/aemu/release/{{.OS}}-arm64"/>
-
-     <!-- Only explicitly include the AEMU gfxstream build for local testing
-          purposes.
-     -->
-     <package name="fuchsia/third_party/android/aemu/release-gfxstream/${platform}"
-             version="bid:12665207"
-             platforms="linux-amd64"
-             attributes="aemu-gfxstream"
-             path="prebuilt/third_party/android/aemu/release-gfxstream/{{.OS}}-{{.Arch}}"/>
-
-     <!-- ChromeOS virtual machine monitor, from
-          https://ci.chromium.org/ui/p/fuchsia/builders/ci/crosvm-linux-arm64
-          https://ci.chromium.org/ui/p/fuchsia/builders/ci/crosvm-linux-x64
-    -->
-    <package name="fuchsia/third_party/crosvm/${platform}"
-             version="git_revision:dc2488b3f3276d5a945f211916beb943f6051383"
-             platforms="linux-amd64,linux-arm64"
-             path="prebuilt/third_party/crosvm/{{.OS}}-{{.Arch}}"/>
-
-    <!-- EDKII firmware for emulating UEFI, from
-         https://ci.chromium.org/p/fuchsia/builders/ci/edk2
-    -->
-    <package name="fuchsia/third_party/edk2"
-             version="git_revision:16779ede2d366bfc6b702e817356ccf43425bcc8,5"
-             platforms="linux-amd64,linux-arm64,mac-amd64,mac-arm64"
-             path="prebuilt/third_party/edk2"/>
-
-    <!-- Fargo from
-         https://fuchsia.googlesource.com/fargo/+/{{.git_revision}}
-    -->
-    <package name="fuchsia/third_party/fargo/${platform}"
-             version="git_revision:44d385e90564b7d626e57624d78261723438f512"
-             platforms="linux-amd64,mac-amd64"
-             path="prebuilt/third_party/fargo/{{.OS}}-{{.Arch}}"/>
-
-    <!-- bloaty from
-         https://fuchsia.googlesource.com/third_party/bloaty/+/{{.git_revision}}
-    -->
-    <package name="fuchsia/third_party/bloaty/${platform}"
-             version="git_revision:c057ba4f43db0506d4ba8c096925b054b02a8bd3"
-             platforms="linux-amd64,mac-amd64"
-             path="prebuilt/third_party/bloaty/{{.OS}}-{{.Arch}}"/>
-
-    <!-- Bazel prebuilts for the platform build
-         Recipe: https://fuchsia.googlesource.com/infra/3pp/+/refs/heads/main/bazel/3pp.pb
-         Recipe: https://fuchsia.googlesource.com/infra/3pp/+/refs/heads/main/buildifier/3pp.pb
-         Recipe: https://fuchsia.googlesource.com/infra/3pp/+/refs/heads/main/buildozer/3pp.pb
-         Recipe: https://fuchsia.googlesource.com/infra/3pp/+/refs/heads/main/bazel_workspacelogparser/3pp.pb
-    -->
-    <package name="fuchsia/third_party/bazel/${platform}"
-             version="version:2@7.4.1.7"
-             platforms="linux-amd64,mac-amd64,mac-arm64"
-             path="prebuilt/third_party/bazel/{{.OS}}-{{.Arch}}"/>
-
-    <package name="fuchsia/third_party/buildifier/${platform}"
-             version="version:2@v6.4.0.1"
-             platforms="linux-amd64,mac-amd64,mac-arm64"
-             path="prebuilt/third_party/buildifier/{{.OS}}-{{.Arch}}"/>
-
-    <package name="fuchsia/third_party/buildozer/${platform}"
-             version="version:2@v6.4.0.1"
-             platforms="linux-amd64,mac-amd64,mac-arm64"
-             path="prebuilt/third_party/buildozer/{{.OS}}-{{.Arch}}"/>
-
-    <package name="fuchsia/third_party/bazel_workspacelogparser"
-             version="version:2@7.0.0-pre.20231018.3.1"
-             path="prebuilt/third_party/bazel_workspacelogparser"/>
-
-    <package name="fuchsia/third_party/dtc/${platform}"
-             version="version:2@1.7.0"
-             platforms="linux-amd64,linux-arm64,mac-amd64,mac-arm64"
-             path="prebuilt/third_party/dtc/{{.OS}}-{{.Arch}}"/>
-
-    <!-- openssh-portable from
-         https://fuchsia.googlesource.com/third_party/openssh-portable/+/{{.git_revision}}
-    -->
-    <package name="fuchsia/third_party/openssh-portable/linux-amd64"
-             version="version:2@9.1"
-             path="prebuilt/third_party/openssh-portable/linux-x64"/>
-    <package name="fuchsia/third_party/openssh-portable/linux-arm64"
-             version="version:2@9.1"
-             path="prebuilt/third_party/openssh-portable/linux-arm64"/>
-
-    <package name="fuchsia/third_party/pigz/${platform}"
-             version="version:2@2.7"
-             platforms="linux-amd64,linux-arm64,mac-amd64,mac-arm64"
-             path="prebuilt/third_party/pigz"/>
-
-    <!--
-        ************************************************************
-        Tools maintained in fuchsia.git itself.
-        ************************************************************
-
-        TODO(fxbug.dev/42106547): Probably these can all go away after build unification.
-    -->
-
-    <!-- See //tools/vboot_reference.
-         These are updated by the vboot_reference-roller bot whenever
-         the host_prebuilts bot publishes new packages.
-      -->
-    <package name="fuchsia/tools/cgpt/${platform}"
-             version="git_revision:1d2e3387ad0b8137b053afc7c9475a10277ed095"
-             path="prebuilt/tools/cgpt/{{.OS}}-{{.Arch}}"
-             platforms="linux-amd64,mac-amd64"/>
-    <package name="fuchsia/tools/futility/${platform}"
-             version="git_revision:3b413c0324d561e393bf030c9e01ffb75c59dffc"
-             path="prebuilt/tools/futility/{{.OS}}-{{.Arch}}"
-             platforms="linux-amd64,mac-amd64,mac-arm64"/>
-    <package name="fuchsia/tools/buildstats/${platform}"
-             version="git_revision:5a90acfa50c2a6f54709275e771276b085075c47"
-             path="prebuilt/tools/buildstats/{{.OS}}-{{.Arch}}"
-             platforms="linux-amd64,mac-amd64,mac-arm64"/>
-    <package name="fuchsia/tools/ninjatrace/${platform}"
-             version="git_revision:5a90acfa50c2a6f54709275e771276b085075c47"
-             path="prebuilt/tools/ninjatrace/{{.OS}}-{{.Arch}}"
-             platforms="linux-amd64,mac-amd64,mac-arm64"/>
-
-    <!-- Perfetto trace processor -->
-    <package name="perfetto/trace_processor_shell/${platform}"
-             version="git_tag:v48.1"
-             platforms="linux-amd64,mac-amd64,mac-arm64"
-             path="prebuilt/third_party/perfetto/trace_processor_shell/{{.OS}}-{{.Arch}}"/>
-
-    <!-- Packages for build -->
-    <!--   Dart -->
-    <package name="fuchsia/dart-sdk/${platform}"
-             version="git_revision:8296054868c970678d9baa2405437057be039119"
-             platforms="linux-amd64,mac-amd64,mac-arm64"
-             path="prebuilt/third_party/dart/{{.OS}}-{{.Arch}}"/>
-
-    <!-- General packages -->
-    <!--   Chromium media test data -->
-    <package name="fuchsia/test_data/third_party/chromium_media_test_data"
-             version="90a7f69f134fffcb58c127847fc35f3ae56684dc"
-             platforms="linux-amd64,linux-arm64,mac-amd64,mac-arm64"
-             path="prebuilt/test_data/media/third_party/chromium_media_test_data"/>
-    <!--   Chromium media test data downstream -->
-    <package name="fuchsia/test_data/third_party/chromium_media_test_data_downstream"
-             version="iar_6DuZO_9pKPgXV8bQRAsRWwpVDiuRqGBm-vmxTuMC"
-             platforms="linux-amd64,linux-arm64,mac-amd64,mac-arm64"
-             path="prebuilt/test_data/media/third_party/chromium_media_test_data_downstream"/>
-    <!--   Fastboot -->
-    <package name="fuchsia/third_party/fastboot/${platform}"
-             version="git_revision:7bcd7715f8ba852361b15c7b02276f3eb9193e5a"
-             path="prebuilt/third_party/fastboot"
-             platforms="linux-amd64,mac-amd64,mac-arm64"/>
-    <!--   FFMPEG library -->
-    <package name="fuchsia/lib/ffmpeg/fuchsia"
-             version="git_revision:48829ffc446779e828a896c779df78b75dcf838b"
-             platforms="linux-amd64,linux-arm64,mac-amd64,mac-arm64"
-             path="prebuilt/third_party/ffmpeg"/>
-    <!--   Fonts -->
-    <package name="fuchsia/third_party/fonts"
-             version="git_revision:b661b6ba3cd54bb79800f059bb2cfeb13b09f99e"
-             platforms="linux-amd64,linux-arm64,mac-amd64,mac-arm64"
-             path="prebuilt/third_party/fonts"/>
-    <!--   ICU time zone resource files -->
-    <package name="fuchsia/third_party/tzres"
-             version="version:2024a"
-             platforms="linux-amd64,linux-arm64,mac-amd64,mac-arm64"
-             path="prebuilt/third_party/tzres"/>
-    <!--   IANA Time Zone DB -->
-    <package name="fuchsia/third_party/zoneinfo"
-             version="version:2024a"
-             platforms="linux-amd64,linux-arm64,mac-amd64,mac-arm64"
-             path="prebuilt/third_party/zoneinfo"/>
-    <!--   Skia Gold -->
-    <package name="skia/tools/goldctl/${platform}"
-             version="git_revision:d29aedef008537a54ca177ec0a7933a2f06aa90c"
-             platforms="linux-amd64,linux-arm64,mac-amd64,mac-arm64"
-             path="prebuilt/third_party/goldctl"/>
-    <!--   Unicode UCD datafiles -->
-    <package name="fuchsia/third_party/ucd"
-             version="version:12.1.0rc1"
-             platforms="linux-amd64,linux-arm64,mac-amd64,mac-arm64"
-             path="prebuilt/third_party/ucd"/>
-    <!--   Vulkan Runtime (for host builds) -->
-    <package name="fuchsia/third_party/vulkan_runtime/${platform}"
-             version="build_config:b16b8bd87e56d3379297b1f5765f041f3ed39e20d587b2af786fc4180e4b5035.1"
-             path="prebuilt/third_party/vulkan_runtime/{{.OS}}-{{.Arch}}"
-             platforms="linux-amd64,mac-amd64"/>
-    <!-- WebM VP9 Canary Conformance Stream Tests -->
-    <package name="fuchsia/test_data/third_party/webm_vp9_canary_conformance_stream"
-             version="kK4-vXLTKnLwYk419u1BkZHTP2zTh8XSSSRK8Glx_5wC"
-             path="prebuilt/test_data/media/third_party/webm_vp9_canary_conformance_stream"/>
-
-    <!--   gRPC Web Proxy -->
-    <package name="fuchsia/third_party/grpcwebproxy/${platform}"
-             version="git_revision:c71ae8fa744867b49f83d4c128a8facb96c9c848"
-             path="prebuilt/third_party/grpcwebproxy/{{.OS}}-{{.Arch}}"
-             platforms="linux-amd64,mac-amd64"/>
-
-    <!-- Internal firmware -->
-    <!--   Broadcom wlan firmware -->
-    <package name="fuchsia_internal/firmware/wlan/broadcom/brcmfmac"
-             version="version:35.1"
-             path="src/connectivity/wlan/drivers/third_party/broadcom/brcmfmac/firmware"
-             platforms="linux-amd64,linux-arm64,mac-amd64,mac-arm64"
-             flag="build/cipd.gni|internal_access = true|internal_access = false"
-             internal="true"/>
-    <!--   Broadcom bluetooth firmware -->
-    <package name="fuchsia_internal/firmware/bluetooth/broadcom"
-             version="version:020"
-             path="prebuilt/connectivity/bluetooth/firmware/broadcom"
-             platforms="linux-amd64,linux-arm64,mac-amd64,mac-arm64"
-             internal="true"/>
-    <!--   Intel bluetooth firmware -->
-    <package name="fuchsia_internal/firmware/bluetooth/intel"
-             version="KIKtPwflY5f8Y7lutnfHehi45eQiyjsCJxTo6Gxt8bkC"
-             path="prebuilt/connectivity/bluetooth/firmware/intel"
-             platforms="linux-amd64,linux-arm64,mac-amd64,mac-arm64"
-             internal="true"/>
-    <!--   Atheros bluetooth firmware -->
-    <package name="fuchsia_internal/firmware/bluetooth/qualcomm_atheros"
-             version="git_revision:7b5835fd37630d18ac0c755329172f6a17c1af29"
-             path="prebuilt/connectivity/bluetooth/firmware/atheros"
-             platforms="linux-amd64,linux-arm64,mac-amd64,mac-arm64"
-             internal="true"/>
-    <!--   Intel wlan firmware -->
-    <package name="fuchsia/firmware/wlan/intel/iwlwifi"
-             version="version:10"
-             platforms="linux-amd64,linux-arm64,mac-amd64,mac-arm64"
-             path="prebuilt/connectivity/wlan/firmware/intel/iwlwifi"/>
-    <!--   Mediatek wlan firmware -->
-    <package name="fuchsia_internal/firmware/wlan/mediatek/mt7668"
-             version="git_revision:e5f55786be98900bc8efc1e138864e60230b8c60"
-             path="src/connectivity/wlan/drivers/third_party/mediatek/mt7668-wifi-mod/firmware"
-             platforms="linux-amd64,linux-arm64,mac-amd64,mac-arm64"
-             internal="true"/>
-    <!--   NXP wlan firmware -->
-    <package name="fuchsia_internal/firmware/wlan/nxp/nxpfmac"
-             version="version:3"
-             path="src/connectivity/wlan/drivers/third_party/nxp/nxpfmac/firmware"
-             platforms="linux-amd64,linux-arm64,mac-amd64,mac-arm64"
-             flag="build/cipd.gni|internal_access = true|internal_access = false"
-             internal="true"/>
-    <!--   Amlogic video decoder firmware -->
-    <package name="fuchsia_internal/firmware/amlogic-video"
-             version="oKeG5f32-qwqx-FdP9rc7AYy265wueOpnKUBzdA3DG4C"
-             path="prebuilt/media/firmware/amlogic-decoder"
-             platforms="linux-amd64,linux-arm64,mac-amd64,mac-arm64"
-             internal="true"/>
-    <!--   Amlogic video encoder firmware -->
-    <package name="fuchsia_internal/firmware/amlogic_encoder"
-             version="jPDB8LDlQkKxQ2xRsZS9Fj0AmVU-X2bQ0l-cn_f0jmkC"
-             path="prebuilt/media/firmware/amlogic_encoder"
-             platforms="linux-amd64,linux-arm64,mac-amd64,mac-arm64"
-             internal="true"/>
-    <!--   Geometric Distortion Correction (GDC) firmware -->
-    <package name="fuchsia_internal/firmware/gdc"
-             version="3zL46KF8N1tNniE1QlADLBrnm5Lu3T0WsFtS91P1ZiEC"
-             path="prebuilt/camera/arm/gdc/configs"
-             platforms="linux-amd64,linux-arm64,mac-amd64,mac-arm64"
-             internal="true"/>
-    <!--   Camera Watermark Images  -->
-    <package name="fuchsia_internal/firmware/camera/watermark"
-             version="wLeXEAjROWrNYxYGtTYhDJV0AFpkTe1cP86Bqwt7C_0C"
-             path="prebuilt/camera/watermark"
-             platforms="linux-amd64,linux-arm64,mac-amd64,mac-arm64"
-             internal="true"/>
-    <!--   OpenThread Radio firmware for NRF52840 chip -->
-    <package name="fuchsia_internal/firmware/ot-radio-firmware"
-             version="kEFmACwLC_aQoGOcCVAkMP9qKLTSV9PicqL8rmOK92wC"
-             path="prebuilt/connectivity/openthread/radio-firmware"
-             platforms="linux-amd64,linux-arm64,mac-amd64,mac-arm64"
-             internal="true"/>
-    <!--   Goodix 6853 touch firmware -->
-    <package name="fuchsia_internal/firmware/touch/gt6853"
-             version="3cst_36kgfx9mSzS59p8doPlhQAMqq9v5Idcq-tIdUUC"
-             path="prebuilt/touch/gt6853"
-             platforms="linux-amd64,linux-arm64,mac-amd64,mac-arm64"
-             internal="true"/>
-    <!--   FocalTech 3427 touch firmware for Astro -->
-    <package name="fuchsia_internal/firmware/touch/ft3427-astro"
-             version="HVcW5ZIrCgZImIyoNdhpHXR-aCzAzIP83ztq1TOHTUEC"
-             path="prebuilt/touch/ft3427-astro"
-             platforms="linux-amd64,linux-arm64,mac-amd64,mac-arm64"
-             internal="true"/>
-    <!--   Goodix 9293 touch firmware for Astro -->
-    <package name="fuchsia_internal/firmware/touch/gt9293-astro"
-             version="-pZCqXg9EadN9ARf7av29q8al_MfDylKQJRhXl19JZcC"
-             path="prebuilt/touch/gt9293-astro"
-             platforms="linux-amd64,linux-arm64,mac-amd64,mac-arm64"
-             internal="true"/>
-    <!--   FocalTech FT5726 touch firmware for Sherlock -->
-    <package name="fuchsia_internal/firmware/touch/ft5726-sherlock"
-             version="40FAV8HHKUjyMdHNgOJDMSOKowsEiFQ_6opma5HZnN8C"
-             path="prebuilt/touch/ft5726-sherlock"
-             platforms="linux-amd64,linux-arm64,mac-amd64,mac-arm64"
-             internal="true"/>
-
-    <!--   ADSP SST firmware -->
-    <package name="fuchsia_internal/firmware/intel-adsp-sst"
-             version="git_revision:4c0bf113a55975d702673e57c5542f150807ad66"
-             path="prebuilt/firmware/media/intel-adsp-sst"
-             platforms="linux-amd64,linux-arm64,mac-amd64,mac-arm64"
-             internal="true"/>
-
-    <!-- Camera Gym Assets -->
-    <package name="fuchsia_internal/camera/camera-gym-assets"
-             version="QlF5mB8M4n7agTFPO_7B2biMIdm34G-cZMUKl18NXygC"
-             path="prebuilt/camera/camera_gym_assets"
-             platforms="linux-amd64,linux-arm64,mac-amd64,mac-arm64"
-             internal="true"/>
-    <!-- Audio drivers configuration assets -->
-    <package name="fuchsia_internal/audio/config/tas5805m_config"
-             version="sLs9BdOFjCOtR6rG_CbZUeuNyadMPqvi0_-xecxf344C"
-             path="prebuilt/audio/config"
-             platforms="linux-amd64,linux-arm64,mac-amd64,mac-arm64"
-             internal="true"/>
-    <package name="fuchsia_internal/audio/config/tas5825_config"
-             version="hE8vHAimFZzqiGe0in2S7S0fg1qd4uSCfdRewllUcs8C"
-             path="prebuilt/audio/config"
-             platforms="linux-amd64,linux-arm64,mac-amd64,mac-arm64"
-             internal="true"/>
-    <package name="fuchsia_internal/audio/config/tas2770_config"
-             version="dcA8U6ZGhgmXcN3etdfRgbZT098gxLWz1uvG4kXSEX0C"
-             path="prebuilt/audio/config/tas2770"
-             platforms="linux-amd64,linux-arm64,mac-amd64,mac-arm64"
-             internal="true"/>
-
-    <!--   GUI Tools -->
-    <!-- Add with `jiri init -fetch-optional=fuchsia_devtools` -->
-    <package name="fuchsia/gui_tools/fuchsia_devtools/${platform}"
-             platforms="linux-amd64,mac-amd64"
-             version="g3-revision:fuchsia_devtools_20210615_01_RC00"
-             path="prebuilt/gui_tools"
-             attributes="fuchsia_devtools"
-             internal="true"/>
-
-    <!--   Linux image for performance parity testing -->
-    <!-- Add with `jiri init -fetch-optional=performance_parity_image` -->
-    <package name="fuchsia_internal/linux/performance_image"
-             platforms="linux-amd64,mac-amd64,mac-arm64"
-             version="revision:d21e6776"
-             path="prebuilt/performance/linux_image"
-             attributes="performance_parity_image"
-             internal="true" />
-
-    <!--   Debian guest kernel images for x64 -->
-    <package name="fuchsia_internal/linux/debian_guest-x64"
-             version="I76O3k79TcYqrBOW03Qg6NQtoMGcSI8vzZbNPMgVno8C"
-             path="prebuilt/virtualization/packages/debian_guest/images/x64"
-             platforms="linux-amd64,linux-arm64,mac-amd64,mac-arm64"
-             internal="true"/>
-    <!--   Debian guest kernel images for arm64 -->
-    <package name="fuchsia_internal/linux/debian_guest-arm64"
-             version="d62_GIpnDVzp7Z2VBuluLz4dquUQg92hqL3el7y5N5sC"
-             path="prebuilt/virtualization/packages/debian_guest/images/arm64"
-             platforms="linux-amd64,linux-arm64,mac-amd64,mac-arm64"
-             internal="true"/>
-    <!--   Termina guest kernel images for x64 -->
-    <package name="fuchsia_internal/linux/linux_kernel-machina-5.4-x64"
-             version="NwdpbNYE-3NCsUa_Yk3VAkjWDTbi6sNPChXP8fB5tPwC"
-             path="prebuilt/virtualization/packages/termina_guest/kernel/x64"
-             platforms="linux-amd64,linux-arm64,mac-amd64,mac-arm64"
-             internal="true"/>
-    <package name="fuchsia_internal/linux/linux_kernel-machina-5.15-x64"
-             version="F8hJ8s6t5qd9T1povG9DMHkLUhdwPPOKmHbDx2unO-gC"
-             path="prebuilt/virtualization/packages/termina_guest/kernel/x64"
-             platforms="linux-amd64,linux-arm64,mac-amd64,mac-arm64"
-             internal="true"/>
-    <!--   Termina guest kernel images for arm64 -->
-    <package name="fuchsia_internal/linux/linux_kernel-machina-5.4-arm64"
-             version="PGHZxWgI2cZJXE91B8UnguuPKXWWeVKHJ4EWYYKjGqQC"
-             path="prebuilt/virtualization/packages/termina_guest/kernel/arm64"
-             platforms="linux-amd64,linux-arm64,mac-amd64,mac-arm64"
-             internal="true"/>
-    <package name="fuchsia_internal/linux/linux_kernel-machina-5.15-arm64"
-             version="53HEdJUVXHkOjZpL_x_iOlK0cU5VGlfJ5LNE_y2bt-sC"
-             path="prebuilt/virtualization/packages/termina_guest/kernel/arm64"
-             platforms="linux-amd64,linux-arm64,mac-amd64,mac-arm64"
-             internal="true"/>
-    <!--   Termina guest images -->
-    <package name="fuchsia_internal/linux/termina-x64"
-             version="g9CqftPb8sKzRtHp_6cklLrr1OxKJGVEQXDF5NDSVzQC"
-             path="prebuilt/virtualization/packages/termina_guest/images/x64"
-             platforms="linux-amd64,linux-arm64,mac-amd64,mac-arm64"
-             internal="true"/>
-    <package name="fuchsia_internal/linux/termina-arm64"
-             version="6RMZi0uD3rZRCMrX97m4g9-aK68GnUHYJ2RksBWfEaQC"
-             path="prebuilt/virtualization/packages/termina_guest/images/arm64"
-             platforms="linux-amd64,linux-arm64,mac-amd64,mac-arm64"
-             internal="true"/>
-    <!--   Termina container images -->
-    <package name="fuchsia_internal/linux/termina-container-x64"
-             version="dfPS78rJZHX0rWqeAhZnvJYwXmjcnm4P-1bKiS0hBuIC"
-             path="prebuilt/virtualization/packages/termina_guest/container/x64"
-             platforms="linux-amd64,linux-arm64,mac-amd64,mac-arm64"
-             internal="true"/>
-    <package name="fuchsia_internal/linux/termina-container-arm64"
-             version="dq1IyE6PMuPM0TPaYiMtI6kMc64-bMOAtup9PA8eqrsC"
-             path="prebuilt/virtualization/packages/termina_guest/container/arm64"
-             platforms="linux-amd64,linux-arm64,mac-amd64,mac-arm64"
-             internal="true"/>
-
->>>>>>> ef99b07a
     <!-- SHAC static analysis tooling -->
     <package name="fuchsia/shac/${platform}"
              path="prebuilt/tools/shac"
@@ -494,177 +57,5 @@
     <package name="fuchsia/starnix/alpine-image-amd64"
              path="prebuilt/starnix/alpine-image-amd64"
              version="version:1"/>
-<<<<<<< HEAD
-=======
-
-    <!-- Starnix root filesystem image for testing on x64 -->
-    <package name="fuchsia/third_party/starnix/linux-amd64"
-             path="prebuilt/starnix/linux-amd64"
-             version="version:debian-sid-glibc-2.40-3-lib64"/>
-
-    <!-- Starnix root filesystem image for testing on arm64 -->
-    <package name="fuchsia/third_party/starnix/linux-arm64"
-             path="prebuilt/starnix/linux-arm64"
-             version="version:debian-sid-glibc-2.40-3"/>
-
-    <!-- Starnix root filesystem image for testing on armhf -->
-    <package name="fuchsia/third_party/starnix/linux-armhf"
-             path="prebuilt/starnix/linux-armhf"
-             version="version:debian-sid-glibc-2.40-3"/>
-
-    <!-- Starnix root filesystem image for testing on riscv64 -->
-    <package name="fuchsia/third_party/starnix/linux-riscv64"
-             path="prebuilt/starnix/linux-riscv64"
-             version="version:debian-sid-glibc-2.40-3"/>
-
-    <!-- Starnix debug symbols for linux-amd64 image -->
-    <package name="fuchsia/third_party/starnix/linux-debug-symbols-amd64"
-             path="prebuilt/.build-id"
-             version="version:debian-sid-glibc-2.40-3"
-             attributes="debug-symbols,debug-symbols-x64"/>
-
-    <!-- Starnix debug symbols for linux-arm64 image-->
-    <package name="fuchsia/third_party/starnix/linux-debug-symbols-arm64"
-             path="prebuilt/.build-id"
-             version="version:debian-sid-glibc-2.40-3"
-             attributes="debug-symbols,debug-symbols-arm64"/>
-
-    <!-- Starnix debug symbols for linux-riscv64 image -->
-    <package name="fuchsia/third_party/starnix/linux-debug-symbols-riscv64"
-             path="prebuilt/.build-id"
-             version="version:debian-sid-glibc-2.40-3"
-             attributes="debug-symbols,debug-symbols-riscv64"/>
-
-    <!-- Starnix debug symbols for linux-armhf image-->
-    <package name="fuchsia/third_party/starnix/linux-debug-symbols-armhf"
-             path="prebuilt/.build-id"
-             version="version:debian-sid-glibc-2.40-3"
-             attributes="debug-symbols,debug-symbols-armhf"/>
-
-    <!-- Starnix fuse-overlayfs for testing on x64 -->
-    <package name="fuchsia/third_party/starnix/fuse-overlayfs-amd64"
-             path="prebuilt/starnix/fuse-overlayfs-amd64"
-             version="version:746960bdbe1b9abed91b8224d186941d5510a223"/>
-
-    <!-- Starnix fuse-overlayfs for testing on arm64 -->
-    <package name="fuchsia/third_party/starnix/fuse-overlayfs-arm64"
-             path="prebuilt/starnix/fuse-overlayfs-arm64"
-             version="version:746960bdbe1b9abed91b8224d186941d5510a223"/>
-
-    <!-- Starnix test binaries -->
-    <package name="fuchsia/starnix/tests/syscalls/linux-amd64"
-             path="prebuilt/starnix/tests/syscalls/linux-amd64"
-             version="g3-revision:fuchsia_starnix_tests_20241217_02_RC00"/>
-
-    <package name="fuchsia/starnix/tests/syscalls/linux-arm64"
-             path="prebuilt/starnix/tests/syscalls/linux-arm64"
-             version="g3-revision:fuchsia_starnix_tests_20241217_02_RC00"/>
-
-    <package name="fuchsia/starnix/tests/syscalls/linux-debug-symbols-amd64"
-             path="prebuilt/.build-id"
-             version="g3-revision:fuchsia_starnix_tests_20241217_02_RC00"
-             attributes="debug-symbols,debug-symbols-x64"/>
-
-    <package name="fuchsia/starnix/tests/syscalls/linux-debug-symbols-arm64"
-             path="prebuilt/.build-id"
-             version="g3-revision:fuchsia_starnix_tests_20241217_02_RC00"
-             attributes="debug-symbols,debug-symbols-arm64"/>
-
-    <!-- ARM Mali Vulkan ICDs -->
-    <package name="fuchsia/prebuilt/proprietary/vendor/arm/libvulkan/libvulkan_arm_mali_g52_r0p0"
-             path="prebuilt/proprietary/vendor/arm/libvulkan_arm_g52_r0p0"
-             version="5a4xM3XugWZzSfUur-IlnN9LBopWeEPtGMSoSE7dMeYC"
-             internal="true"/>
-
-    <!-- Bazel SDK sample packages built OOT -->
-    <package name="fuchsia/sdk-samples/fortune-teller/x64"
-             path="prebuilt/sdk-samples/fortune-teller"
-             version="git_revision:3e2ac06090d4bc2393a1e36894e572aa98ae0183"/>
-    <package name="fuchsia/sdk-samples/fortune-teller/debug-symbols-x64"
-             path="prebuilt/.build-id"
-             version="git_revision:3e2ac06090d4bc2393a1e36894e572aa98ae0183"
-             attributes="debug-symbols,debug-symbols-x64"/>
-
-    <!-- Drivers built OOT -->
-    <package name="fuchsia/drivers/backlight/x64"
-             path="prebuilt/drivers/backlight"
-             version="git_revision:25091161bc0a5750540ff2c4b73862e746d8c225"/>
-    <package name="fuchsia/drivers/backlight/debug-symbols-x64"
-             path="prebuilt/.build-id"
-             version="git_revision:25091161bc0a5750540ff2c4b73862e746d8c225"
-             attributes="debug-symbols,debug-symbols-x64"/>
-    <package name="fuchsia/drivers/wlan/intel/iwlwifi/x86_64"
-             path="prebuilt/drivers/wlan/intel/iwlwifi"
-             version="git_revision:90ce71f1f473e41df250d49cb530a99ec8a1bf54"/>
-    <package name="fuchsia/drivers/wlan/intel/iwlwifi/debug-symbols-x86_64"
-             path="prebuilt/.build-id"
-             version="git_revision:90ce71f1f473e41df250d49cb530a99ec8a1bf54"
-             attributes="debug-symbols,debug-symbols-x64"/>
-    <package name="fuchsia/drivers/rtc/pcf8563/arm64"
-             path="prebuilt/drivers/rtc/pcf8563"
-             version="git_revision:98c12f1a347d7433ec92e7382ce5a15459b47357"/>
-    <package name="fuchsia/drivers/rtc/pcf8563/debug-symbols-arm64"
-             path="prebuilt/.build-id"
-             version="git_revision:98c12f1a347d7433ec92e7382ce5a15459b47357"
-             attributes="debug-symbols,debug-symbols-arm64"/>
-    <package name="fuchsia/drivers/msd-arm-mali/debug/arm64"
-             path="prebuilt/drivers/msd-arm-mali-debug"
-             version="git_revision:5cfad968498042ed3f72513c23ef2f9458f8151a"/>
-    <package name="fuchsia/drivers/msd-arm-mali/debug/debug-symbols-arm64"
-             path="prebuilt/.build-id"
-             version="git_revision:5cfad968498042ed3f72513c23ef2f9458f8151a"
-             attributes="debug-symbols,debug-symbols-arm64"/>
-    <package name="fuchsia/drivers/msd-arm-mali/release/arm64"
-             path="prebuilt/drivers/msd-arm-mali-release"
-             version="git_revision:5cfad968498042ed3f72513c23ef2f9458f8151a"/>
-    <package name="fuchsia/drivers/msd-arm-mali/release/debug-symbols-arm64"
-             path="prebuilt/.build-id"
-             version="git_revision:5cfad968498042ed3f72513c23ef2f9458f8151a"
-             attributes="debug-symbols,debug-symbols-arm64"/>
-
-     <!-- Components built OOT -->
-    <package name="fuchsia/prebuilt/bt-host/arm64"
-             path="prebuilt/connectivity/bluetooth/bt-host/arm64"
-             version="git_revision:34224ad80acf1337b1c744e49c2d035c5fce7863"/>
-    <package name="fuchsia/prebuilt/bt-host/debug-symbols-arm64"
-             path="prebuilt/.build-id"
-             version="git_revision:34224ad80acf1337b1c744e49c2d035c5fce7863"
-             attributes="debug-symbols,debug-symbols-arm64"/>
-    <package name="fuchsia/prebuilt/bt-host/x86_64"
-             path="prebuilt/connectivity/bluetooth/bt-host/x64"
-             version="git_revision:34224ad80acf1337b1c744e49c2d035c5fce7863"/>
-    <package name="fuchsia/prebuilt/bt-host/debug-symbols-x86_64"
-             path="prebuilt/.build-id"
-             version="git_revision:34224ad80acf1337b1c744e49c2d035c5fce7863"
-             attributes="debug-symbols,debug-symbols-x64"/>
-    <package name="fuchsia/prebuilt/bt-host/riscv64"
-             path="prebuilt/connectivity/bluetooth/bt-host/riscv64"
-             version="git_revision:34224ad80acf1337b1c744e49c2d035c5fce7863"/>
-    <package name="fuchsia/prebuilt/bt-host/debug-symbols-riscv64"
-             path="prebuilt/.build-id"
-             version="git_revision:34224ad80acf1337b1c744e49c2d035c5fce7863"
-             attributes="debug-symbols,debug-symbols-riscv64"/>
-    <package name="fuchsia/prebuilt/bt-hci-virtual/arm64"
-             path="prebuilt/connectivity/bluetooth/bt-hci-virtual/arm64"
-             version="git_revision:34224ad80acf1337b1c744e49c2d035c5fce7863"/>
-    <package name="fuchsia/prebuilt/bt-hci-virtual/debug-symbols-arm64"
-             path="prebuilt/.build-id"
-             version="git_revision:34224ad80acf1337b1c744e49c2d035c5fce7863"
-             attributes="debug-symbols,debug-symbols-arm64"/>
-    <package name="fuchsia/prebuilt/bt-hci-virtual/x86_64"
-             path="prebuilt/connectivity/bluetooth/bt-hci-virtual/x64"
-             version="git_revision:34224ad80acf1337b1c744e49c2d035c5fce7863"/>
-    <package name="fuchsia/prebuilt/bt-hci-virtual/debug-symbols-x86_64"
-             path="prebuilt/.build-id"
-             version="git_revision:34224ad80acf1337b1c744e49c2d035c5fce7863"
-             attributes="debug-symbols,debug-symbols-x64"/>
-    <package name="fuchsia/prebuilt/bt-hci-virtual/riscv64"
-             path="prebuilt/connectivity/bluetooth/bt-hci-virtual/riscv64"
-             version="git_revision:34224ad80acf1337b1c744e49c2d035c5fce7863"/>
-    <package name="fuchsia/prebuilt/bt-hci-virtual/debug-symbols-riscv64"
-             path="prebuilt/.build-id"
-             version="git_revision:34224ad80acf1337b1c744e49c2d035c5fce7863"
-             attributes="debug-symbols,debug-symbols-riscv64"/>
->>>>>>> ef99b07a
   </packages>
 </manifest>