--- conflicted
+++ resolved
@@ -1,55 +1,7 @@
 <?xml version="1.0" encoding="UTF-8"?>
 <manifest>
   <imports>
-<<<<<<< HEAD
-    <localimport file="toolchain"/>
-  </imports>
-  <packages>
-
-    <!--
-        ************************************************************
-        Third-party tools and data used to build and test.
-        ************************************************************
-    -->
-
-     <!-- cargo-outdated, used for rolling external rust deps -->
-     <package name="fuchsia/third_party/rust_cargo_outdated/${platform}"
-              version="git_revision:661f8ca8f9a9e4fef492359bc3109c651900cfd8"
-              platforms="linux-amd64,mac-amd64,mac-arm64"
-              path="prebuilt/third_party/rust_cargo_outdated/{{.OS}}-{{.Arch}}"/>
-
-    <!-- QEMU
-         Recipe:    https://fuchsia.googlesource.com/infra/recipes/+/refs/heads/main/recipes/contrib/qemu.py
-         Builders:  https://ci.chromium.org/p/fuchsia/builders/ci/qemu-linux-arm64
-                    https://ci.chromium.org/p/fuchsia/builders/ci/qemu-linux-x64
-                    https://ci.chromium.org/p/fuchsia/builders/ci/qemu-mac-arm64
-                    https://ci.chromium.org/p/fuchsia/builders/ci/qemu-mac-x64
-    -->
-    <package name="fuchsia/third_party/qemu/${platform}"
-             version="git_revision:ae35f033b874c627d81d51070187fbf55f0bf1a7"
-             platforms="linux-amd64,linux-arm64,mac-amd64,mac-arm64"
-             path="prebuilt/third_party/qemu/{{.OS}}-{{.Arch}}"/>
-
-    <!-- SHAC static analysis tooling -->
-    <package name="fuchsia/shac/${platform}"
-             path="prebuilt/tools/shac"
-             version="git_revision:73b01ea24fcb006f1b0a9911c4fc445418b29eeb"
-             platforms="linux-amd64,linux-arm64,mac-amd64,mac-arm64"/>
-
-    <!-- keep-sorted tool -->
-    <package name="fuchsia/third_party/keep-sorted/${platform}"
-             path="prebuilt/third_party/keep-sorted/{{.OS}}-{{.Arch}}"
-             version="version:2@0.1.1.1"
-             platforms="linux-amd64,linux-arm64,mac-amd64,mac-arm64"/>
-
-    <!-- Alpine Linux image for testing on x64 -->
-    <package name="fuchsia/starnix/alpine-image-amd64"
-             path="prebuilt/starnix/alpine-image-amd64"
-             version="version:1"/>
-  </packages>
-=======
     <localimport file="ctf/all"/>
     <localimport file="test_durations"/>
   </imports>
->>>>>>> b5fc081f
 </manifest>