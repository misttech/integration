--- conflicted
+++ resolved
@@ -56,177 +56,5 @@
     <package name="fuchsia/starnix/alpine-image-amd64"
              path="prebuilt/starnix/alpine-image-amd64"
              version="version:1"/>
-<<<<<<< HEAD
-=======
-
-    <!-- Starnix root filesystem image for testing on x64 -->
-    <package name="fuchsia/third_party/starnix/linux-amd64"
-             path="prebuilt/starnix/linux-amd64"
-             version="version:debian-sid-glibc-2.40-3-lib64"/>
-
-    <!-- Starnix root filesystem image for testing on arm64 -->
-    <package name="fuchsia/third_party/starnix/linux-arm64"
-             path="prebuilt/starnix/linux-arm64"
-             version="version:debian-sid-glibc-2.40-3"/>
-
-    <!-- Starnix root filesystem image for testing on armhf -->
-    <package name="fuchsia/third_party/starnix/linux-armhf"
-             path="prebuilt/starnix/linux-armhf"
-             version="version:debian-sid-glibc-2.40-3"/>
-
-    <!-- Starnix root filesystem image for testing on riscv64 -->
-    <package name="fuchsia/third_party/starnix/linux-riscv64"
-             path="prebuilt/starnix/linux-riscv64"
-             version="version:debian-sid-glibc-2.40-3"/>
-
-    <!-- Starnix debug symbols for linux-amd64 image -->
-    <package name="fuchsia/third_party/starnix/linux-debug-symbols-amd64"
-             path="prebuilt/.build-id"
-             version="version:debian-sid-glibc-2.40-3"
-             attributes="debug-symbols,debug-symbols-x64"/>
-
-    <!-- Starnix debug symbols for linux-arm64 image-->
-    <package name="fuchsia/third_party/starnix/linux-debug-symbols-arm64"
-             path="prebuilt/.build-id"
-             version="version:debian-sid-glibc-2.40-3"
-             attributes="debug-symbols,debug-symbols-arm64"/>
-
-    <!-- Starnix debug symbols for linux-riscv64 image -->
-    <package name="fuchsia/third_party/starnix/linux-debug-symbols-riscv64"
-             path="prebuilt/.build-id"
-             version="version:debian-sid-glibc-2.40-3"
-             attributes="debug-symbols,debug-symbols-riscv64"/>
-
-    <!-- Starnix debug symbols for linux-armhf image-->
-    <package name="fuchsia/third_party/starnix/linux-debug-symbols-armhf"
-             path="prebuilt/.build-id"
-             version="version:debian-sid-glibc-2.40-3"
-             attributes="debug-symbols,debug-symbols-armhf"/>
-
-    <!-- Starnix fuse-overlayfs for testing on x64 -->
-    <package name="fuchsia/third_party/starnix/fuse-overlayfs-amd64"
-             path="prebuilt/starnix/fuse-overlayfs-amd64"
-             version="version:746960bdbe1b9abed91b8224d186941d5510a223"/>
-
-    <!-- Starnix fuse-overlayfs for testing on arm64 -->
-    <package name="fuchsia/third_party/starnix/fuse-overlayfs-arm64"
-             path="prebuilt/starnix/fuse-overlayfs-arm64"
-             version="version:746960bdbe1b9abed91b8224d186941d5510a223"/>
-
-    <!-- Starnix test binaries -->
-    <package name="fuchsia/starnix/tests/syscalls/linux-amd64"
-             path="prebuilt/starnix/tests/syscalls/linux-amd64"
-             version="g3-revision:fuchsia_starnix_tests_20241211_02_RC00"/>
-
-    <package name="fuchsia/starnix/tests/syscalls/linux-arm64"
-             path="prebuilt/starnix/tests/syscalls/linux-arm64"
-             version="g3-revision:fuchsia_starnix_tests_20241211_02_RC00"/>
-
-    <package name="fuchsia/starnix/tests/syscalls/linux-debug-symbols-amd64"
-             path="prebuilt/.build-id"
-             version="g3-revision:fuchsia_starnix_tests_20241211_02_RC00"
-             attributes="debug-symbols,debug-symbols-x64"/>
-
-    <package name="fuchsia/starnix/tests/syscalls/linux-debug-symbols-arm64"
-             path="prebuilt/.build-id"
-             version="g3-revision:fuchsia_starnix_tests_20241211_02_RC00"
-             attributes="debug-symbols,debug-symbols-arm64"/>
-
-    <!-- ARM Mali Vulkan ICDs -->
-    <package name="fuchsia/prebuilt/proprietary/vendor/arm/libvulkan/libvulkan_arm_mali_g52_r0p0"
-             path="prebuilt/proprietary/vendor/arm/libvulkan_arm_g52_r0p0"
-             version="5a4xM3XugWZzSfUur-IlnN9LBopWeEPtGMSoSE7dMeYC"
-             internal="true"/>
-
-    <!-- Bazel SDK sample packages built OOT -->
-    <package name="fuchsia/sdk-samples/fortune-teller/x64"
-             path="prebuilt/sdk-samples/fortune-teller"
-             version="git_revision:3e2ac06090d4bc2393a1e36894e572aa98ae0183"/>
-    <package name="fuchsia/sdk-samples/fortune-teller/debug-symbols-x64"
-             path="prebuilt/.build-id"
-             version="git_revision:3e2ac06090d4bc2393a1e36894e572aa98ae0183"
-             attributes="debug-symbols,debug-symbols-x64"/>
-
-    <!-- Drivers built OOT -->
-    <package name="fuchsia/drivers/backlight/x64"
-             path="prebuilt/drivers/backlight"
-             version="git_revision:25091161bc0a5750540ff2c4b73862e746d8c225"/>
-    <package name="fuchsia/drivers/backlight/debug-symbols-x64"
-             path="prebuilt/.build-id"
-             version="git_revision:25091161bc0a5750540ff2c4b73862e746d8c225"
-             attributes="debug-symbols,debug-symbols-x64"/>
-    <package name="fuchsia/drivers/wlan/intel/iwlwifi/x86_64"
-             path="prebuilt/drivers/wlan/intel/iwlwifi"
-             version="git_revision:dbb19a4c8ed5e260d43acc4a3e44b3d50ddbb23b"/>
-    <package name="fuchsia/drivers/wlan/intel/iwlwifi/debug-symbols-x86_64"
-             path="prebuilt/.build-id"
-             version="git_revision:dbb19a4c8ed5e260d43acc4a3e44b3d50ddbb23b"
-             attributes="debug-symbols,debug-symbols-x64"/>
-    <package name="fuchsia/drivers/rtc/pcf8563/arm64"
-             path="prebuilt/drivers/rtc/pcf8563"
-             version="git_revision:98c12f1a347d7433ec92e7382ce5a15459b47357"/>
-    <package name="fuchsia/drivers/rtc/pcf8563/debug-symbols-arm64"
-             path="prebuilt/.build-id"
-             version="git_revision:98c12f1a347d7433ec92e7382ce5a15459b47357"
-             attributes="debug-symbols,debug-symbols-arm64"/>
-    <package name="fuchsia/drivers/msd-arm-mali/debug/arm64"
-             path="prebuilt/drivers/msd-arm-mali-debug"
-             version="git_revision:29a718a363103e5ba9431f80d6add443e7d6e68b"/>
-    <package name="fuchsia/drivers/msd-arm-mali/debug/debug-symbols-arm64"
-             path="prebuilt/.build-id"
-             version="git_revision:29a718a363103e5ba9431f80d6add443e7d6e68b"
-             attributes="debug-symbols,debug-symbols-arm64"/>
-    <package name="fuchsia/drivers/msd-arm-mali/release/arm64"
-             path="prebuilt/drivers/msd-arm-mali-release"
-             version="git_revision:29a718a363103e5ba9431f80d6add443e7d6e68b"/>
-    <package name="fuchsia/drivers/msd-arm-mali/release/debug-symbols-arm64"
-             path="prebuilt/.build-id"
-             version="git_revision:29a718a363103e5ba9431f80d6add443e7d6e68b"
-             attributes="debug-symbols,debug-symbols-arm64"/>
-
-     <!-- Components built OOT -->
-    <package name="fuchsia/prebuilt/bt-host/arm64"
-             path="prebuilt/connectivity/bluetooth/bt-host/arm64"
-             version="git_revision:1f98f219efb5f586d06569a3711f269df04cfa48"/>
-    <package name="fuchsia/prebuilt/bt-host/debug-symbols-arm64"
-             path="prebuilt/.build-id"
-             version="git_revision:1f98f219efb5f586d06569a3711f269df04cfa48"
-             attributes="debug-symbols,debug-symbols-arm64"/>
-    <package name="fuchsia/prebuilt/bt-host/x86_64"
-             path="prebuilt/connectivity/bluetooth/bt-host/x64"
-             version="git_revision:1f98f219efb5f586d06569a3711f269df04cfa48"/>
-    <package name="fuchsia/prebuilt/bt-host/debug-symbols-x86_64"
-             path="prebuilt/.build-id"
-             version="git_revision:1f98f219efb5f586d06569a3711f269df04cfa48"
-             attributes="debug-symbols,debug-symbols-x64"/>
-    <package name="fuchsia/prebuilt/bt-host/riscv64"
-             path="prebuilt/connectivity/bluetooth/bt-host/riscv64"
-             version="git_revision:1f98f219efb5f586d06569a3711f269df04cfa48"/>
-    <package name="fuchsia/prebuilt/bt-host/debug-symbols-riscv64"
-             path="prebuilt/.build-id"
-             version="git_revision:1f98f219efb5f586d06569a3711f269df04cfa48"
-             attributes="debug-symbols,debug-symbols-riscv64"/>
-    <package name="fuchsia/prebuilt/bt-hci-virtual/arm64"
-             path="prebuilt/connectivity/bluetooth/bt-hci-virtual/arm64"
-             version="git_revision:1f98f219efb5f586d06569a3711f269df04cfa48"/>
-    <package name="fuchsia/prebuilt/bt-hci-virtual/debug-symbols-arm64"
-             path="prebuilt/.build-id"
-             version="git_revision:1f98f219efb5f586d06569a3711f269df04cfa48"
-             attributes="debug-symbols,debug-symbols-arm64"/>
-    <package name="fuchsia/prebuilt/bt-hci-virtual/x86_64"
-             path="prebuilt/connectivity/bluetooth/bt-hci-virtual/x64"
-             version="git_revision:1f98f219efb5f586d06569a3711f269df04cfa48"/>
-    <package name="fuchsia/prebuilt/bt-hci-virtual/debug-symbols-x86_64"
-             path="prebuilt/.build-id"
-             version="git_revision:1f98f219efb5f586d06569a3711f269df04cfa48"
-             attributes="debug-symbols,debug-symbols-x64"/>
-    <package name="fuchsia/prebuilt/bt-hci-virtual/riscv64"
-             path="prebuilt/connectivity/bluetooth/bt-hci-virtual/riscv64"
-             version="git_revision:1f98f219efb5f586d06569a3711f269df04cfa48"/>
-    <package name="fuchsia/prebuilt/bt-hci-virtual/debug-symbols-riscv64"
-             path="prebuilt/.build-id"
-             version="git_revision:1f98f219efb5f586d06569a3711f269df04cfa48"
-             attributes="debug-symbols,debug-symbols-riscv64"/>
->>>>>>> 60dbc84d
   </packages>
 </manifest>