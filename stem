--- conflicted
+++ resolved
@@ -3,28 +3,13 @@
   <imports>
     <localimport file="minimal"/>
     <localimport file="prebuilts"/>
-    <import name="fuchsia"
+    <import name="mist-os"
             manifest="manifests/platform"
             root=""
-            remote="https://fuchsia.googlesource.com/fuchsia"
-            revision="ada93aaaedfbe0c6cf3100c61698db45c70e51e6"/>
+            remote="https://github.com/misttech/mist-os.git"
+            revision="6a3a1cd5e79465a19fa97df95bedc938bb37b6c9"/>
   </imports>
   <projects>
-<<<<<<< HEAD
-    <project name="mist-os"
-             gitsubmodules="true"
-             path="."
-             remote="https://github.com/misttech/mist-os.git"/>
-  </projects>
-  <hooks>
-    <hook name="install-environment"
-          project="mist-os"
-          action="scripts/devshell/lib/add_symlink_to_bin.sh"/>
-    <hook name="create-build-info-files"
-          project="mist-os"
-          action="build/info/create_jiri_hook_files.sh"/>
-  </hooks>
-=======
     <project name="cobalt"
              path="third_party/cobalt"
              remote="https://fuchsia.googlesource.com/cobalt"
@@ -41,5 +26,4 @@
              gerrithost="https://fuchsia-review.googlesource.com"
              revision="c99a8af93034579ee24d8d8f0b212d8508b3864d"/>
   </projects>
->>>>>>> b5fc081f
 </manifest>