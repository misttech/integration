--- conflicted
+++ resolved
@@ -80,99 +80,6 @@
              remote="https://fuchsia.googlesource.com/third_party/markupsafe"
              gerrithost="https://fuchsia-review.googlesource.com"
              revision="3854b120e06d91a02304ed3b8e540a900f53e389"/>
-<<<<<<< HEAD
-=======
-    <project name="third_party/mesa"
-             gitsubmoduleof="fuchsia"
-             path="third_party/mesa"
-             remote="https://fuchsia.googlesource.com/third_party/mesa"
-             revision="d285947fda03a889dee17c61726bfdb41c1c30f3"
-             gerrithost="https://fuchsia-review.googlesource.com"/>
-    <project name="third_party/github.com/jd/tenacity"
-             gitsubmoduleof="fuchsia"
-             path="third_party/github.com/jd/tenacity/src"
-             remote="https://fuchsia.googlesource.com/third_party/github.com/jd/tenacity"
-             gerrithost="https://fuchsia-review.googlesource.com"
-             revision="de409a00c18b1d26a030292f7820ee26cdad2aa1"/>
-    <project name="third_party/github.com/google/mobly"
-             gitsubmoduleof="fuchsia"
-             path="third_party/mobly/src"
-             remote="https://fuchsia.googlesource.com/third_party/github.com/google/mobly"
-             gerrithost="https://fuchsia-review.googlesource.com"
-             revision="b443e440c112ebc5d47629b7dd905cc4ef3e9977"/>
-    <project name="third_party/jellyfish"
-             gitsubmoduleof="fuchsia"
-             path="third_party/jellyfish/jellyfish"
-             remote="https://fuchsia.googlesource.com/third_party/github.com/jamesturk/jellyfish"
-             gerrithost="https://fuchsia-review.googlesource.com"
-             revision="7b65689a50bda2e23493f7701950f00647eb0e42"/>
-    <project name="third_party/colorama"
-             gitsubmoduleof="fuchsia"
-             path="third_party/colorama/colorama"
-             remote="https://fuchsia.googlesource.com/third_party/github.com/tartley/colorama"
-             gerrithost="https://fuchsia-review.googlesource.com"
-             revision="21c4b94fe21ce29c85c896ace828da24b7527641"/>
-    <project name="third_party/github.com/kmackay/micro-ecc"
-             gitsubmoduleof="fuchsia"
-             path="third_party/micro-ecc"
-             remote="https://fuchsia.googlesource.com/third_party/github.com/kmackay/micro-ecc"
-             revision="efd199faaf3e3fbe2c810cf9f1d2bdb84cc3d9dd"
-             gerrithost="https://fuchsia-review.googlesource.com"/>
-    <project name="third_party/github.com/google/cppdap"
-             gitsubmoduleof="fuchsia"
-             path="third_party/github.com/google/cppdap/src"
-             remote="https://fuchsia.googlesource.com/third_party/github.com/google/cppdap"
-             gerrithost="https://fuchsia-review.googlesource.com"
-             revision="c69444ed76f7468b232ac4f989cb8f2bdc100185"/>
-    <project name="third_party/github.com/google/farmhash"
-             gitsubmoduleof="fuchsia"
-             path="third_party/github.com/google/farmhash"
-             remote="https://fuchsia.googlesource.com/third_party/github.com/google/farmhash"
-             revision="1031a9f264503d044c07a1dd116c285587fcd6c5"
-             gerrithost="https://fuchsia-review.googlesource.com"/>
-    <project name="third_party/nlassert"
-             gitsubmoduleof="fuchsia"
-             path="third_party/nlassert/src"
-             remote="https://fuchsia.googlesource.com/third_party/nlassert"
-             revision="2d214e84bbfdc9338ead4790ae15145d013976fa"
-             gerrithost="https://fuchsia-review.googlesource.com"/>
-    <project name="third_party/nlio"
-             gitsubmoduleof="fuchsia"
-             path="third_party/nlio"
-             remote="https://fuchsia.googlesource.com/third_party/nlio"
-             revision="12c8b4f2dfb255f3dc83e39d52e8481b7e307a9b"
-             gerrithost="https://fuchsia-review.googlesource.com"/>
-    <project name="third_party/ogg"
-             gitsubmoduleof="fuchsia"
-             path="third_party/ogg"
-             remote="https://fuchsia.googlesource.com/third_party/ogg"
-             revision="32acc2e0fc076b2b2fa71e8780051f645cef9bef"
-             gerrithost="https://fuchsia-review.googlesource.com"/>
-    <project name="third_party/OpenCL-Headers"
-             gitsubmoduleof="fuchsia"
-             path="third_party/OpenCL-Headers"
-             remote="https://fuchsia.googlesource.com/third_party/github.com/KhronosGroup/OpenCL-Headers"
-             revision="755ae0abe204b1821117e61645c5a3579a4a0dcd"
-             gerrithost="https://fuchsia-review.googlesource.com"/>
-    <project name="third_party/OpenCL-ICD-Loader"
-             gitsubmoduleof="fuchsia"
-             path="third_party/OpenCL-ICD-Loader"
-             remote="https://fuchsia.googlesource.com/third_party/github.com/KhronosGroup/OpenCL-ICD-Loader"
-             revision="9ef8b1f3d66a491335863f490c07d0f8d9d1ac9b"
-             gerrithost="https://fuchsia-review.googlesource.com"/>
-    <project name="third_party/openssl-ecjpake"
-             gitsubmoduleof="fuchsia"
-             path="third_party/openssl-ecjpake/src"
-             remote="https://fuchsia.googlesource.com/third_party/openssl-ecjpake"
-             revision="a79fe1d0d1dff32a290fe81a6ebc232d810119d7"
-             gerrithost="https://fuchsia-review.googlesource.com"/>
-    <project name="third_party/xiph/opus"
-             gitsubmoduleof="fuchsia"
-             path="third_party/opus"
-             remote="https://fuchsia.googlesource.com/third_party/xiph/opus"
-             revision="512f42d7ea5dc3ef3f8da73a603b77d3d44b19e7"
-             gerrithost="https://fuchsia-review.googlesource.com"/>
->>>>>>> a81a7b97
     <project name="third_party/github.com/pciutils/pciids"
              gitsubmoduleof="fuchsia"
              path="third_party/pciids"
