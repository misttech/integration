<?xml version="1.0" encoding="UTF-8"?>
<manifest>
  <!--
  Configuration of toolchain packages.

  To manually fetch packages after local edits to this file, please regenerate
  the corresponding lock files first by running:
  `//integration/update-lockfiles.sh`

  Then fetch the packages:
  `jiri fetch-packages -local-manifest=true`
  -->
  <packages>

    <!-- Binutils & GDB for diagnostic use
         Built by bots at https://ci.chromium.org/p/fuchsia/g/binutils/
    -->
    <package name="fuchsia/third_party/binutils-gdb/${platform}"
             version="git_revision:b8a175b415454df6a039ba0b5d2ff13c3c180275"
             platforms="linux-amd64,linux-arm64,mac-amd64"
             path="prebuilt/third_party/binutils-gdb/{{.OS}}-{{.Arch}}"/>

    <!-- Clang
         TODO(mcgrathr): repo/bot link about provenance
    -->
    <package name="fuchsia/third_party/clang/${platform}"
             version="git_revision:3809e20afc68d7d03821f0ec59b928dcf9befbf4"
             platforms="linux-amd64,linux-arm64,mac-amd64,mac-arm64,windows-amd64"
             path="prebuilt/third_party/clang/{{.OS}}-{{.Arch}}"/>

    <!-- GCC
         TODO(mcgrathr): repo/bot link about provenance
    -->
    <package name="fuchsia/third_party/gcc/${platform}"
             version="git_revision:fbe5e908de76aa240bbcd2f144c156eccc863604,25558d2fc0e8b77d4c522c322012b048db4c1485"
             platforms="linux-amd64,linux-arm64,mac-amd64,mac-arm64"
             path="prebuilt/third_party/gcc/{{.OS}}-{{.Arch}}"/>

    <!-- Go
         TODO(phosek): repo/bot link about provenance
    -->
    <package name="fuchsia/go/${platform}"
             version="git_revision:102344630374bcd53f767f4b408092ab1d97acd0"
             platforms="linux-amd64,linux-arm64,mac-amd64,mac-arm64"
             path="prebuilt/third_party/go/{{.OS}}-{{.Arch}}"/>

<<<<<<< HEAD
=======
    <!-- LLDB
         TODO(mcgrathr): repo/bot link about provenance
    -->
    <package name="fuchsia/third_party/lldb/${platform}"
             version="git_revision:0f61051f541a5b8cfce25c84262dfdbadb9ca688"
             platforms="linux-amd64,linux-arm64,mac-amd64,mac-arm64"
             path="prebuilt/third_party/lldb/{{.OS}}-{{.Arch}}"/>

    <!-- reclient
         From Foundry-X team, for using RBE.
         https://chrome-infra-packages.appspot.com/p/infra/rbe/client/
    -->
    <package name="infra/rbe/client/${platform}"
             version="re_client_version:0.152.0.f74254ae-gomaip"
             platforms="linux-amd64,mac-amd64,mac-arm64"
             path="prebuilt/proprietary/third_party/reclient/{{.OS}}-{{.Arch}}"/>

>>>>>>> 13fea981
    <!-- Rust host tools https://ci.chromium.org/p/fuchsia/g/rust/console
         From Rust on Fuchsia team
    -->
    <package name="fuchsia/third_party/rust/host/${platform}"
             version="git_revision:716752ebe6974b5c6ab9b34b894e075f3e4a4b1e"
             platforms="linux-amd64,linux-arm64,mac-amd64,mac-arm64"
             path="prebuilt/third_party/rust/{{.OS}}-{{.Arch}}"/>

    <!-- Rust targets https://ci.chromium.org/p/fuchsia/g/rust/console
         From Rust on Fuchsia team
    -->
    <package name="fuchsia/third_party/rust/target/fuchsia"
             version="git_revision:716752ebe6974b5c6ab9b34b894e075f3e4a4b1e"
             platforms="linux-amd64,linux-arm64,mac-amd64,mac-arm64"
             path="prebuilt/third_party/rust/{{.OS}}-{{.Arch}}"/>
<<<<<<< HEAD
=======
    <package name="fuchsia/third_party/rust/target/aarch64-apple-darwin"
             version="git_revision:716752ebe6974b5c6ab9b34b894e075f3e4a4b1e"
             platforms="linux-amd64,linux-arm64,mac-amd64,mac-arm64"
             path="prebuilt/third_party/rust/{{.OS}}-{{.Arch}}"/>
    <package name="fuchsia/third_party/rust/target/aarch64-unknown-linux-gnu"
             version="git_revision:716752ebe6974b5c6ab9b34b894e075f3e4a4b1e"
             platforms="linux-amd64,linux-arm64,mac-amd64,mac-arm64"
             path="prebuilt/third_party/rust/{{.OS}}-{{.Arch}}"/>
    <package name="fuchsia/third_party/rust/target/riscv64gc-unknown-linux-gnu"
             version="git_revision:716752ebe6974b5c6ab9b34b894e075f3e4a4b1e"
             platforms="linux-amd64,linux-arm64,mac-amd64,mac-arm64"
             path="prebuilt/third_party/rust/{{.OS}}-{{.Arch}}"/>
    <package name="fuchsia/third_party/rust/target/wasm32-unknown-unknown"
             version="git_revision:8c0b4f67c9b4bf477df38c16669fd576d46a2b3d"
             platforms="linux-amd64,linux-arm64,mac-amd64,mac-arm64"
             path="prebuilt/third_party/rust/{{.OS}}-{{.Arch}}"/>
>>>>>>> 13fea981
    <package name="fuchsia/third_party/rust/target/x86_64-apple-darwin"
             version="git_revision:716752ebe6974b5c6ab9b34b894e075f3e4a4b1e"
             platforms="linux-amd64,linux-arm64,mac-amd64,mac-arm64"
             path="prebuilt/third_party/rust/{{.OS}}-{{.Arch}}"/>
    <package name="fuchsia/third_party/rust/target/x86_64-unknown-linux-gnu"
             version="git_revision:716752ebe6974b5c6ab9b34b894e075f3e4a4b1e"
             platforms="linux-amd64,linux-arm64,mac-amd64,mac-arm64"
             path="prebuilt/third_party/rust/{{.OS}}-{{.Arch}}"/>

     <!-- rust-bindgen, used for generating rust bindings to c/c++ headers -->
     <package name="fuchsia/third_party/rust_bindgen/${platform}"
              version="git_revision:7600bf8097fd47d61f91948f2b36be6ea41f7d89"
              platforms="linux-amd64,mac-amd64,mac-arm64"
              path="prebuilt/third_party/rust_bindgen/{{.OS}}-{{.Arch}}"/>

     <!-- rust-analyzer, used for rust editor support -->
     <package name="fuchsia/third_party/rust-analyzer/${platform}"
              version="git_revision:b5626032bde6c6d7b7988cffb50fabc67e6d3804"
              platforms="linux-amd64,mac-amd64,mac-arm64"
              path="prebuilt/third_party/rust-analyzer"/>

    <!-- sysroot trees built from public OS images
         TODO(mcgrathr): repo/bot link about provenance
    -->
    <package name="fuchsia/third_party/sysroot/linux"
             version="git_revision:cf821ee2dbc2ed61dfc25a814dcc8d090f9fda03"
             platforms="linux-amd64,linux-arm64,mac-amd64,mac-arm64"
             path="prebuilt/third_party/sysroot/linux"/>
    <package name="fuchsia/third_party/sysroot/focal"
             version="git_revision:702eb9654703a7cec1cadf93a7e3aa269d053943"
             platforms="linux-amd64,linux-arm64,mac-amd64,mac-arm64"
             path="prebuilt/third_party/sysroot/ubuntu20.04"/>

    <!-- GN from https://gn.googlesource.com/gn/ -->
    <package name="gn/gn/${platform}"
             version="git_revision:4fb095d3f70f624c73bfdd156c5179fad535287d"
             platforms="linux-amd64,linux-arm64,mac-amd64,mac-arm64"
             path="prebuilt/third_party/gn/{{.OS}}-{{.Arch}}"/>

    <!-- Ninja from https://ninja-build.org/ -->
    <!-- TODO(phosek): link to bot/recipe/autoroller(?) -->
    <package name="fuchsia/third_party/ninja/${platform}"
             version="git_revision:7fdd96a48def7f0d7909d045ce8afffb4d04ebbc"
             platforms="linux-amd64,linux-arm64,mac-amd64,mac-arm64,windows-amd64"
             path="prebuilt/third_party/ninja/{{.OS}}-{{.Arch}}"/>

<<<<<<< HEAD
=======
    <!-- Breakpad
         TODO(phosek): repo/bot link about provenance
    -->
    <package name="fuchsia/tools/breakpad/${platform}"
             version="git_revision:e35d1d09ae73eb18e28d11881ec724c279964991"
             platforms="linux-amd64"
             path="prebuilt/third_party/breakpad/{{.OS}}-{{.Arch}}"/>

    <!-- CMake - Uploaded by cmake CI builds. Rolled manually as needed.
    -->
    <package name="fuchsia/third_party/cmake/${platform}"
             version="git_revision:7a989a581c8da2fe9822096ee00b288c376b6117"
             platforms="linux-amd64,linux-arm64,mac-amd64,mac-arm64,windows-amd64"
             path="prebuilt/third_party/cmake/{{.OS}}-{{.Arch}}"/>

    <!-- VPython interpreter, needed for running YAPF (and possibly more).
    -->
    <package name="infra/tools/luci/vpython/${platform}"
             version="git_revision:f7fecd758a887260d403361b70d6b9e83e0c84b0"
             platforms="linux-amd64,linux-arm64,mac-amd64,mac-arm64"
             path="prebuilt/third_party/vpython"/>

>>>>>>> 13fea981
    <!-- Python3 interpreter, used for host tools after bootstrap.
    -->
    <package name="infra/3pp/tools/cpython3/${platform}"
             version="version:2@3.11.3.chromium.29"
             platforms="linux-amd64,linux-arm64,mac-amd64,mac-arm64"
             path="prebuilt/third_party/python3/{{.OS}}-{{.Arch}}"/>

    <!-- Black - Python formatter for formatting Python code.
    -->
    <package name="fuchsia/third_party/black/${platform}"
             version="version:2@23.10.0.1"
             platforms="linux-amd64,mac-amd64,mac-arm64"
             path="prebuilt/third_party/black/{{.OS}}-{{.Arch}}"/>

    <!-- buildidtool from
         https://fuchsia.googlesource.com/fuchsia/+/{{.git_revision}}/tools/debug/buildidtool
    -->
    <package name="fuchsia/tools/buildidtool/${platform}"
             version="git_revision:e48168bdde17750ca39014c9670f4a94ec24f0fd"
             path="prebuilt/tools/buildidtool/{{.OS}}-{{.Arch}}"
             platforms="linux-amd64,mac-amd64,mac-arm64"/>

    <!--   LLVM libraries -->
    <!--   For Linux, download both arm64 and amd64 versions. -->
    <package name="fuchsia/third_party/llvm/linux-arm64"
             version="git_revision:d53b3df570e359d175d6e7a825ad1a02f9bc80a3"
             platforms="linux-amd64,linux-arm64"
             path="prebuilt/third_party/llvm/linux-arm64"/>
    <package name="fuchsia/third_party/llvm/linux-amd64"
             version="git_revision:d53b3df570e359d175d6e7a825ad1a02f9bc80a3"
             platforms="linux-amd64,linux-arm64"
             path="prebuilt/third_party/llvm/linux-x64"/>
    <package name="fuchsia/third_party/llvm/mac-arm64"
             version="git_revision:d53b3df570e359d175d6e7a825ad1a02f9bc80a3"
             platforms="mac-arm64"
             path="prebuilt/third_party/llvm/mac-arm64"/>
    <package name="fuchsia/third_party/llvm/mac-amd64"
             version="git_revision:d53b3df570e359d175d6e7a825ad1a02f9bc80a3"
             platforms="mac-amd64"
             path="prebuilt/third_party/llvm/mac-x64"/>
    <package name="fuchsia/third_party/llvm/fuchsia-amd64"
             version="git_revision:5891d2c6e70db348cd7fab759bc03e85939a4601"
             platforms="linux-amd64,linux-arm64"
             path="prebuilt/third_party/llvm/fuchsia-x64"/>
    <package name="fuchsia/third_party/llvm/fuchsia-arm64"
             version="git_revision:5891d2c6e70db348cd7fab759bc03e85939a4601"
             platforms="linux-amd64,linux-arm64"
             path="prebuilt/third_party/llvm/fuchsia-arm64"/>

    <!--   jq -->
    <package name="fuchsia/third_party/jq/${platform}"
             version="git_revision:a17dd3248a666d01be75f6b16be37e80e20b0954"
             path="prebuilt/third_party/jq/{{.OS}}-{{.Arch}}"
             platforms="linux-amd64,linux-arm64,mac-amd64"/>
    <!--   TODO: merge the mac-arm64 jq package definition into the one above
           once jq with oniguruma is available -->
    <package name="fuchsia/third_party/jq/${platform}"
             version="git_revision:949d38e6dc7330712b50697d7fe833eec85dede1"
             path="prebuilt/third_party/jq/mac-arm64"
             platforms="mac-arm64"/>

  </packages>
</manifest><|MERGE_RESOLUTION|>--- conflicted
+++ resolved
@@ -44,26 +44,6 @@
              platforms="linux-amd64,linux-arm64,mac-amd64,mac-arm64"
              path="prebuilt/third_party/go/{{.OS}}-{{.Arch}}"/>
 
-<<<<<<< HEAD
-=======
-    <!-- LLDB
-         TODO(mcgrathr): repo/bot link about provenance
-    -->
-    <package name="fuchsia/third_party/lldb/${platform}"
-             version="git_revision:0f61051f541a5b8cfce25c84262dfdbadb9ca688"
-             platforms="linux-amd64,linux-arm64,mac-amd64,mac-arm64"
-             path="prebuilt/third_party/lldb/{{.OS}}-{{.Arch}}"/>
-
-    <!-- reclient
-         From Foundry-X team, for using RBE.
-         https://chrome-infra-packages.appspot.com/p/infra/rbe/client/
-    -->
-    <package name="infra/rbe/client/${platform}"
-             version="re_client_version:0.152.0.f74254ae-gomaip"
-             platforms="linux-amd64,mac-amd64,mac-arm64"
-             path="prebuilt/proprietary/third_party/reclient/{{.OS}}-{{.Arch}}"/>
-
->>>>>>> 13fea981
     <!-- Rust host tools https://ci.chromium.org/p/fuchsia/g/rust/console
          From Rust on Fuchsia team
     -->
@@ -79,25 +59,6 @@
              version="git_revision:716752ebe6974b5c6ab9b34b894e075f3e4a4b1e"
              platforms="linux-amd64,linux-arm64,mac-amd64,mac-arm64"
              path="prebuilt/third_party/rust/{{.OS}}-{{.Arch}}"/>
-<<<<<<< HEAD
-=======
-    <package name="fuchsia/third_party/rust/target/aarch64-apple-darwin"
-             version="git_revision:716752ebe6974b5c6ab9b34b894e075f3e4a4b1e"
-             platforms="linux-amd64,linux-arm64,mac-amd64,mac-arm64"
-             path="prebuilt/third_party/rust/{{.OS}}-{{.Arch}}"/>
-    <package name="fuchsia/third_party/rust/target/aarch64-unknown-linux-gnu"
-             version="git_revision:716752ebe6974b5c6ab9b34b894e075f3e4a4b1e"
-             platforms="linux-amd64,linux-arm64,mac-amd64,mac-arm64"
-             path="prebuilt/third_party/rust/{{.OS}}-{{.Arch}}"/>
-    <package name="fuchsia/third_party/rust/target/riscv64gc-unknown-linux-gnu"
-             version="git_revision:716752ebe6974b5c6ab9b34b894e075f3e4a4b1e"
-             platforms="linux-amd64,linux-arm64,mac-amd64,mac-arm64"
-             path="prebuilt/third_party/rust/{{.OS}}-{{.Arch}}"/>
-    <package name="fuchsia/third_party/rust/target/wasm32-unknown-unknown"
-             version="git_revision:8c0b4f67c9b4bf477df38c16669fd576d46a2b3d"
-             platforms="linux-amd64,linux-arm64,mac-amd64,mac-arm64"
-             path="prebuilt/third_party/rust/{{.OS}}-{{.Arch}}"/>
->>>>>>> 13fea981
     <package name="fuchsia/third_party/rust/target/x86_64-apple-darwin"
              version="git_revision:716752ebe6974b5c6ab9b34b894e075f3e4a4b1e"
              platforms="linux-amd64,linux-arm64,mac-amd64,mac-arm64"
@@ -144,31 +105,6 @@
              platforms="linux-amd64,linux-arm64,mac-amd64,mac-arm64,windows-amd64"
              path="prebuilt/third_party/ninja/{{.OS}}-{{.Arch}}"/>
 
-<<<<<<< HEAD
-=======
-    <!-- Breakpad
-         TODO(phosek): repo/bot link about provenance
-    -->
-    <package name="fuchsia/tools/breakpad/${platform}"
-             version="git_revision:e35d1d09ae73eb18e28d11881ec724c279964991"
-             platforms="linux-amd64"
-             path="prebuilt/third_party/breakpad/{{.OS}}-{{.Arch}}"/>
-
-    <!-- CMake - Uploaded by cmake CI builds. Rolled manually as needed.
-    -->
-    <package name="fuchsia/third_party/cmake/${platform}"
-             version="git_revision:7a989a581c8da2fe9822096ee00b288c376b6117"
-             platforms="linux-amd64,linux-arm64,mac-amd64,mac-arm64,windows-amd64"
-             path="prebuilt/third_party/cmake/{{.OS}}-{{.Arch}}"/>
-
-    <!-- VPython interpreter, needed for running YAPF (and possibly more).
-    -->
-    <package name="infra/tools/luci/vpython/${platform}"
-             version="git_revision:f7fecd758a887260d403361b70d6b9e83e0c84b0"
-             platforms="linux-amd64,linux-arm64,mac-amd64,mac-arm64"
-             path="prebuilt/third_party/vpython"/>
-
->>>>>>> 13fea981
     <!-- Python3 interpreter, used for host tools after bootstrap.
     -->
     <package name="infra/3pp/tools/cpython3/${platform}"
