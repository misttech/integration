<?xml version="1.0" encoding="UTF-8"?>
<manifest>
  <!--
  Configuration of toolchain packages.

  To manually fetch packages after local edits to this file, please regenerate
  the corresponding lock files first by running:
  `//integration/update-lockfiles.sh`

  Then fetch the packages:
  `jiri fetch-packages -local-manifest=true`
  -->
  <packages>

    <!-- Binutils & GDB for diagnostic use
         Built by bots at https://ci.chromium.org/p/fuchsia/g/binutils/
    -->
    <package name="fuchsia/third_party/binutils-gdb/${platform}"
             version="git_revision:b8a175b415454df6a039ba0b5d2ff13c3c180275"
             platforms="linux-amd64,linux-arm64"
             path="prebuilt/third_party/binutils-gdb/{{.OS}}-{{.Arch}}"/>

    <!-- Clang
         TODO(mcgrathr): repo/bot link about provenance
    -->
    <package name="fuchsia/third_party/clang/${platform}"
             version="git_revision:388d7f144880dcd85ff31f06793304405a9f44b6"
             platforms="linux-amd64,linux-arm64,mac-amd64,mac-arm64,windows-amd64"
             path="prebuilt/third_party/clang/{{.OS}}-{{.Arch}}"/>

    <!-- GCC
         TODO(mcgrathr): repo/bot link about provenance
    -->
    <package name="fuchsia/third_party/gcc/${platform}"
             version="git_revision:c53a8c0410b4858d1a1b628b9d950eee47bc345c,2c781c5fcf82741d84cce66d3f86e6a0f4e6269a"
             platforms="linux-amd64,linux-arm64"
             path="prebuilt/third_party/gcc/{{.OS}}-{{.Arch}}"/>

    <!-- Go
         TODO(phosek): repo/bot link about provenance
    -->
    <package name="fuchsia/go/${platform}"
             version="git_revision:488cb26d423c6a095a5f33b6d3edf7ce135c148f"
             platforms="linux-amd64,linux-arm64,mac-amd64,mac-arm64"
             path="prebuilt/third_party/go/{{.OS}}-{{.Arch}}"/>

<<<<<<< HEAD
=======
    <!-- LLDB
         TODO(mcgrathr): repo/bot link about provenance
    -->
    <package name="fuchsia/third_party/lldb/${platform}"
             version="git_revision:0f61051f541a5b8cfce25c84262dfdbadb9ca688"
             platforms="linux-amd64,linux-arm64,mac-amd64,mac-arm64"
             path="prebuilt/third_party/lldb/{{.OS}}-{{.Arch}}"/>

    <!-- reclient
         From Foundry-X team, for using RBE.
         https://chrome-infra-packages.appspot.com/p/infra/rbe/client/
    -->
    <package name="infra/rbe/client/${platform}"
             version="re_client_version:0.172.0.3cf60ba5-gomaip"
             platforms="linux-amd64,mac-amd64,mac-arm64"
             path="prebuilt/proprietary/third_party/reclient/{{.OS}}-{{.Arch}}"/>

>>>>>>> b51a28df
    <!-- Rust host tools https://ci.chromium.org/p/fuchsia/g/rust/console
         From Rust on Fuchsia team
    -->
    <package name="fuchsia/third_party/rust/host/${platform}"
             version="git_revision:583b25d8d1bf934f593d9d9811f88305888032b5"
             platforms="linux-amd64,linux-arm64,mac-amd64,mac-arm64"
             path="prebuilt/third_party/rust/{{.OS}}-{{.Arch}}"/>

    <!-- Rust targets https://ci.chromium.org/p/fuchsia/g/rust/console
         From Rust on Fuchsia team
    -->
    <package name="fuchsia/third_party/rust/target/fuchsia"
             version="git_revision:583b25d8d1bf934f593d9d9811f88305888032b5"
             platforms="linux-amd64,linux-arm64,mac-amd64,mac-arm64"
             path="prebuilt/third_party/rust/{{.OS}}-{{.Arch}}"/>
<<<<<<< HEAD
=======
    <package name="fuchsia/third_party/rust/target/aarch64-apple-darwin"
             version="git_revision:583b25d8d1bf934f593d9d9811f88305888032b5"
             platforms="linux-amd64,linux-arm64,mac-amd64,mac-arm64"
             path="prebuilt/third_party/rust/{{.OS}}-{{.Arch}}"/>
    <package name="fuchsia/third_party/rust/target/aarch64-unknown-linux-gnu"
             version="git_revision:583b25d8d1bf934f593d9d9811f88305888032b5"
             platforms="linux-amd64,linux-arm64,mac-amd64,mac-arm64"
             path="prebuilt/third_party/rust/{{.OS}}-{{.Arch}}"/>
    <package name="fuchsia/third_party/rust/target/riscv64gc-unknown-linux-gnu"
             version="git_revision:583b25d8d1bf934f593d9d9811f88305888032b5"
             platforms="linux-amd64,linux-arm64,mac-amd64,mac-arm64"
             path="prebuilt/third_party/rust/{{.OS}}-{{.Arch}}"/>
    <package name="fuchsia/third_party/rust/target/wasm32-unknown-unknown"
             version="git_revision:8c0b4f67c9b4bf477df38c16669fd576d46a2b3d"
             platforms="linux-amd64,linux-arm64,mac-amd64,mac-arm64"
             path="prebuilt/third_party/rust/{{.OS}}-{{.Arch}}"/>
>>>>>>> b51a28df
    <package name="fuchsia/third_party/rust/target/x86_64-apple-darwin"
             version="git_revision:583b25d8d1bf934f593d9d9811f88305888032b5"
             platforms="linux-amd64,linux-arm64,mac-amd64,mac-arm64"
             path="prebuilt/third_party/rust/{{.OS}}-{{.Arch}}"/>
    <package name="fuchsia/third_party/rust/target/x86_64-unknown-linux-gnu"
             version="git_revision:583b25d8d1bf934f593d9d9811f88305888032b5"
             platforms="linux-amd64,linux-arm64,mac-amd64,mac-arm64"
             path="prebuilt/third_party/rust/{{.OS}}-{{.Arch}}"/>

     <!-- rust-bindgen, used for generating rust bindings to c/c++ headers -->
     <package name="fuchsia/third_party/rust_bindgen/${platform}"
              version="git_revision:33006185b7878e0a8b96a44cb64c5ef705bdc66b"
              platforms="linux-amd64,mac-amd64,mac-arm64"
              path="prebuilt/third_party/rust_bindgen/{{.OS}}-{{.Arch}}"/>

     <!-- rust-analyzer, used for rust editor support -->
     <package name="fuchsia/third_party/rust-analyzer/${platform}"
              version="git_revision:a2bb0149144e0e6330e60abe4683b4e1a7ab3582"
              platforms="linux-amd64,mac-amd64,mac-arm64"
              path="prebuilt/third_party/rust-analyzer"/>

    <!-- sysroot trees built from public OS images
         TODO(mcgrathr): repo/bot link about provenance
    -->
    <package name="fuchsia/third_party/sysroot/linux"
             version="git_revision:cf821ee2dbc2ed61dfc25a814dcc8d090f9fda03"
             platforms="linux-amd64,linux-arm64,mac-amd64,mac-arm64"
             path="prebuilt/third_party/sysroot/linux"/>
    <package name="fuchsia/third_party/sysroot/focal"
             version="git_revision:702eb9654703a7cec1cadf93a7e3aa269d053943"
             platforms="linux-amd64,linux-arm64,mac-amd64,mac-arm64"
             path="prebuilt/third_party/sysroot/ubuntu20.04"/>

    <!-- GN from https://gn.googlesource.com/gn/ -->
    <package name="gn/gn/${platform}"
             version="git_revision:468c6128db7fabe32a29d4753460ef53594406fc"
             platforms="linux-amd64,linux-arm64,mac-amd64,mac-arm64"
             path="prebuilt/third_party/gn/{{.OS}}-{{.Arch}}"/>

    <!-- Ninja from https://ninja-build.org/ -->
    <!-- TODO(phosek): link to bot/recipe/autoroller(?) -->
    <package name="fuchsia/third_party/ninja/${platform}"
             version="git_revision:752f59ad8b3de0e895beb7134bf6d0399c020a8f"
             platforms="linux-amd64,linux-arm64,mac-amd64,mac-arm64,windows-amd64"
             path="prebuilt/third_party/ninja/{{.OS}}-{{.Arch}}"/>

    <!-- Python3 interpreter, used for host tools after bootstrap.
    -->
    <package name="infra/3pp/tools/cpython3/${platform}"
             version="version:2@3.11.3.chromium.29"
             platforms="linux-amd64,linux-arm64,mac-amd64,mac-arm64"
             path="prebuilt/third_party/python3/{{.OS}}-{{.Arch}}"/>

    <!-- Black - Python formatter for formatting Python code.
    -->
    <package name="fuchsia/third_party/black/${platform}"
             version="version:2@23.10.0.1"
             platforms="linux-amd64,mac-amd64,mac-arm64"
             path="prebuilt/third_party/black/{{.OS}}-{{.Arch}}"/>

    <!-- buildidtool from
         https://fuchsia.googlesource.com/fuchsia/+/{{.git_revision}}/tools/debug/buildidtool
    -->
    <package name="fuchsia/tools/buildidtool/${platform}"
             version="git_revision:60009530a614e2c7b5cdfdcbc707932e9e5a860d"
             path="prebuilt/tools/buildidtool/{{.OS}}-{{.Arch}}"
             platforms="linux-amd64,mac-amd64,mac-arm64"/>

    <!--   LLVM libraries -->
    <!--   For Linux, download both arm64 and amd64 versions. -->
    <package name="fuchsia/third_party/llvm/linux-arm64"
             version="git_revision:d53b3df570e359d175d6e7a825ad1a02f9bc80a3"
             platforms="linux-amd64,linux-arm64"
             path="prebuilt/third_party/llvm/linux-arm64"/>
    <package name="fuchsia/third_party/llvm/linux-amd64"
             version="git_revision:d53b3df570e359d175d6e7a825ad1a02f9bc80a3"
             platforms="linux-amd64,linux-arm64"
             path="prebuilt/third_party/llvm/linux-x64"/>
    <package name="fuchsia/third_party/llvm/mac-arm64"
             version="git_revision:d53b3df570e359d175d6e7a825ad1a02f9bc80a3"
             platforms="mac-arm64"
             path="prebuilt/third_party/llvm/mac-arm64"/>
    <package name="fuchsia/third_party/llvm/mac-amd64"
             version="git_revision:d53b3df570e359d175d6e7a825ad1a02f9bc80a3"
             platforms="mac-amd64"
             path="prebuilt/third_party/llvm/mac-x64"/>
    <package name="fuchsia/third_party/llvm/fuchsia-amd64"
             version="git_revision:5891d2c6e70db348cd7fab759bc03e85939a4601"
             platforms="linux-amd64,linux-arm64"
             path="prebuilt/third_party/llvm/fuchsia-x64"/>
    <package name="fuchsia/third_party/llvm/fuchsia-arm64"
             version="git_revision:5891d2c6e70db348cd7fab759bc03e85939a4601"
             platforms="linux-amd64,linux-arm64"
             path="prebuilt/third_party/llvm/fuchsia-arm64"/>

    <!--   jq -->
    <package name="fuchsia/third_party/jq/${platform}"
             version="git_revision:a17dd3248a666d01be75f6b16be37e80e20b0954"
             path="prebuilt/third_party/jq/{{.OS}}-{{.Arch}}"
             platforms="linux-amd64,linux-arm64,mac-amd64"/>
    <!--   TODO: merge the mac-arm64 jq package definition into the one above
           once jq with oniguruma is available -->
    <package name="fuchsia/third_party/jq/${platform}"
             version="git_revision:949d38e6dc7330712b50697d7fe833eec85dede1"
             path="prebuilt/third_party/jq/mac-arm64"
             platforms="mac-arm64"/>

  </packages>
</manifest><|MERGE_RESOLUTION|>--- conflicted
+++ resolved
@@ -44,26 +44,6 @@
              platforms="linux-amd64,linux-arm64,mac-amd64,mac-arm64"
              path="prebuilt/third_party/go/{{.OS}}-{{.Arch}}"/>
 
-<<<<<<< HEAD
-=======
-    <!-- LLDB
-         TODO(mcgrathr): repo/bot link about provenance
-    -->
-    <package name="fuchsia/third_party/lldb/${platform}"
-             version="git_revision:0f61051f541a5b8cfce25c84262dfdbadb9ca688"
-             platforms="linux-amd64,linux-arm64,mac-amd64,mac-arm64"
-             path="prebuilt/third_party/lldb/{{.OS}}-{{.Arch}}"/>
-
-    <!-- reclient
-         From Foundry-X team, for using RBE.
-         https://chrome-infra-packages.appspot.com/p/infra/rbe/client/
-    -->
-    <package name="infra/rbe/client/${platform}"
-             version="re_client_version:0.172.0.3cf60ba5-gomaip"
-             platforms="linux-amd64,mac-amd64,mac-arm64"
-             path="prebuilt/proprietary/third_party/reclient/{{.OS}}-{{.Arch}}"/>
-
->>>>>>> b51a28df
     <!-- Rust host tools https://ci.chromium.org/p/fuchsia/g/rust/console
          From Rust on Fuchsia team
     -->
@@ -79,25 +59,6 @@
              version="git_revision:583b25d8d1bf934f593d9d9811f88305888032b5"
              platforms="linux-amd64,linux-arm64,mac-amd64,mac-arm64"
              path="prebuilt/third_party/rust/{{.OS}}-{{.Arch}}"/>
-<<<<<<< HEAD
-=======
-    <package name="fuchsia/third_party/rust/target/aarch64-apple-darwin"
-             version="git_revision:583b25d8d1bf934f593d9d9811f88305888032b5"
-             platforms="linux-amd64,linux-arm64,mac-amd64,mac-arm64"
-             path="prebuilt/third_party/rust/{{.OS}}-{{.Arch}}"/>
-    <package name="fuchsia/third_party/rust/target/aarch64-unknown-linux-gnu"
-             version="git_revision:583b25d8d1bf934f593d9d9811f88305888032b5"
-             platforms="linux-amd64,linux-arm64,mac-amd64,mac-arm64"
-             path="prebuilt/third_party/rust/{{.OS}}-{{.Arch}}"/>
-    <package name="fuchsia/third_party/rust/target/riscv64gc-unknown-linux-gnu"
-             version="git_revision:583b25d8d1bf934f593d9d9811f88305888032b5"
-             platforms="linux-amd64,linux-arm64,mac-amd64,mac-arm64"
-             path="prebuilt/third_party/rust/{{.OS}}-{{.Arch}}"/>
-    <package name="fuchsia/third_party/rust/target/wasm32-unknown-unknown"
-             version="git_revision:8c0b4f67c9b4bf477df38c16669fd576d46a2b3d"
-             platforms="linux-amd64,linux-arm64,mac-amd64,mac-arm64"
-             path="prebuilt/third_party/rust/{{.OS}}-{{.Arch}}"/>
->>>>>>> b51a28df
     <package name="fuchsia/third_party/rust/target/x86_64-apple-darwin"
              version="git_revision:583b25d8d1bf934f593d9d9811f88305888032b5"
              platforms="linux-amd64,linux-arm64,mac-amd64,mac-arm64"
