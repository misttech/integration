<?xml version="1.0" encoding="UTF-8"?>
<manifest>
  <!--
  Configuration of toolchain packages.

  To manually fetch packages after local edits to this file, please regenerate
  the corresponding lock files first by running:
  `//integration/update-lockfiles.sh`

  Then fetch the packages:
  `jiri fetch-packages -local-manifest=true`
  -->
  <packages>

    <!-- Binutils & GDB for diagnostic use
         Built by bots at https://ci.chromium.org/p/fuchsia/g/binutils/
    -->
    <package name="fuchsia/third_party/binutils-gdb/${platform}"
             version="git_revision:b8a175b415454df6a039ba0b5d2ff13c3c180275"
             platforms="linux-amd64,linux-arm64"
             path="prebuilt/third_party/binutils-gdb/{{.OS}}-{{.Arch}}"/>

    <!-- Clang
         TODO(mcgrathr): repo/bot link about provenance
    -->
    <package name="fuchsia/third_party/clang/${platform}"
             version="git_revision:0454dd8c48cd771478f1ae53330ba78e71bcd7cb"
             platforms="linux-amd64,linux-arm64,mac-amd64,mac-arm64,windows-amd64"
             path="prebuilt/third_party/clang/{{.OS}}-{{.Arch}}"/>
<<<<<<< HEAD
=======
    <!-- The linux-arm64 version is needed for running on arm64 bots, but the build
         happens on an x64 machine. If removing this package, make sure to remove it
         from `fx roll-compiler` first.
    -->
    <package name="fuchsia/third_party/clang/linux-arm64"
             version="git_revision:0454dd8c48cd771478f1ae53330ba78e71bcd7cb"
             platforms="linux-amd64"
             attributes="clang-arm64"
             path="prebuilt/third_party/clang/linux-arm64"/>
>>>>>>> 766c7501

    <!-- GCC
         TODO(mcgrathr): repo/bot link about provenance
    -->
    <package name="fuchsia/third_party/gcc/${platform}"
             version="git_revision:451791981b9630489b6935491720c6ecc97f6830,37afef6fe1378d671643624439e76453ade7c4af"
             platforms="linux-amd64,linux-arm64"
             path="prebuilt/third_party/gcc/{{.OS}}-{{.Arch}}"/>

    <!-- Go
         TODO(phosek): repo/bot link about provenance
    -->
    <package name="fuchsia/go/${platform}"
             version="git_revision:3b464c3584a1730d3f173b11768db01ea128f63d"
             platforms="linux-amd64,linux-arm64,mac-amd64,mac-arm64"
             path="prebuilt/third_party/go/{{.OS}}-{{.Arch}}"/>

<<<<<<< HEAD
=======
    <!-- LLDB
         TODO(mcgrathr): repo/bot link about provenance
    -->
    <package name="fuchsia/third_party/lldb/${platform}"
             version="git_revision:0f61051f541a5b8cfce25c84262dfdbadb9ca688"
             platforms="linux-amd64,linux-arm64,mac-amd64,mac-arm64"
             path="prebuilt/third_party/lldb/{{.OS}}-{{.Arch}}"/>

    <!-- reclient
         From Foundry-X team, for using RBE.
         https://chrome-infra-packages.appspot.com/p/infra/rbe/client/
    -->
    <package name="infra/rbe/client/${platform}"
             version="re_client_version:0.177.1.e58c0145-gomaip"
             platforms="linux-amd64,mac-amd64,mac-arm64"
             path="prebuilt/proprietary/third_party/reclient/{{.OS}}-{{.Arch}}"/>

>>>>>>> 766c7501
    <!-- Rust host tools https://ci.chromium.org/p/fuchsia/g/rust/console
         From Rust on Fuchsia team
    -->
    <package name="fuchsia/third_party/rust/host/${platform}"
             version="git_revisions:96cfc75584359ae7ad11cc45968059f29e7b44b7,92e80685d0d5dcea3ccf321995c43b72338639c6"
             platforms="linux-amd64,linux-arm64,mac-amd64,mac-arm64"
             path="prebuilt/third_party/rust/{{.OS}}-{{.Arch}}"/>

    <!-- Rust targets https://ci.chromium.org/p/fuchsia/g/rust/console
         From Rust on Fuchsia team
    -->
    <package name="fuchsia/third_party/rust/target/fuchsia"
             version="git_revisions:96cfc75584359ae7ad11cc45968059f29e7b44b7,92e80685d0d5dcea3ccf321995c43b72338639c6"
             platforms="linux-amd64,linux-arm64,mac-amd64,mac-arm64"
             path="prebuilt/third_party/rust/{{.OS}}-{{.Arch}}"/>
<<<<<<< HEAD
=======
    <package name="fuchsia/third_party/rust/target/aarch64-apple-darwin"
             version="git_revisions:96cfc75584359ae7ad11cc45968059f29e7b44b7,92e80685d0d5dcea3ccf321995c43b72338639c6"
             platforms="linux-amd64,linux-arm64,mac-amd64,mac-arm64"
             path="prebuilt/third_party/rust/{{.OS}}-{{.Arch}}"/>
    <package name="fuchsia/third_party/rust/target/aarch64-unknown-linux-gnu"
             version="git_revisions:96cfc75584359ae7ad11cc45968059f29e7b44b7,92e80685d0d5dcea3ccf321995c43b72338639c6"
             platforms="linux-amd64,linux-arm64,mac-amd64,mac-arm64"
             path="prebuilt/third_party/rust/{{.OS}}-{{.Arch}}"/>
    <package name="fuchsia/third_party/rust/target/riscv64gc-unknown-linux-gnu"
             version="git_revisions:96cfc75584359ae7ad11cc45968059f29e7b44b7,92e80685d0d5dcea3ccf321995c43b72338639c6"
             platforms="linux-amd64,linux-arm64,mac-amd64,mac-arm64"
             path="prebuilt/third_party/rust/{{.OS}}-{{.Arch}}"/>
    <package name="fuchsia/third_party/rust/target/wasm32-unknown-unknown"
             version="git_revision:8c0b4f67c9b4bf477df38c16669fd576d46a2b3d"
             platforms="linux-amd64,linux-arm64,mac-amd64,mac-arm64"
             path="prebuilt/third_party/rust/{{.OS}}-{{.Arch}}"/>
>>>>>>> 766c7501
    <package name="fuchsia/third_party/rust/target/x86_64-apple-darwin"
             version="git_revisions:96cfc75584359ae7ad11cc45968059f29e7b44b7,92e80685d0d5dcea3ccf321995c43b72338639c6"
             platforms="linux-amd64,linux-arm64,mac-amd64,mac-arm64"
             path="prebuilt/third_party/rust/{{.OS}}-{{.Arch}}"/>
    <package name="fuchsia/third_party/rust/target/x86_64-unknown-linux-gnu"
             version="git_revisions:96cfc75584359ae7ad11cc45968059f29e7b44b7,92e80685d0d5dcea3ccf321995c43b72338639c6"
             platforms="linux-amd64,linux-arm64,mac-amd64,mac-arm64"
             path="prebuilt/third_party/rust/{{.OS}}-{{.Arch}}"/>

     <!-- rust-bindgen, used for generating rust bindings to c/c++ headers -->
     <package name="fuchsia/third_party/rust_bindgen/${platform}"
              version="git_revision:20aa65a0b9edfd5f8ab3e038197da5cb2c52ff18"
              platforms="linux-amd64,mac-amd64,mac-arm64"
              path="prebuilt/third_party/rust_bindgen/{{.OS}}-{{.Arch}}"/>

     <!-- rust-analyzer, used for rust editor support -->
     <package name="fuchsia/third_party/rust-analyzer/${platform}"
              version="git_revision:40e4f9130f4e44f20961a7cf4ade46325126698b"
              platforms="linux-amd64,mac-amd64,mac-arm64"
              path="prebuilt/third_party/rust-analyzer"/>

    <!-- sysroot trees built from public OS images
         TODO(mcgrathr): repo/bot link about provenance
    -->
    <package name="fuchsia/third_party/sysroot/linux"
             version="git_revision:cf821ee2dbc2ed61dfc25a814dcc8d090f9fda03"
             platforms="linux-amd64,linux-arm64,mac-amd64,mac-arm64"
             path="prebuilt/third_party/sysroot/linux"/>
    <package name="fuchsia/third_party/sysroot/focal"
             version="git_revision:702eb9654703a7cec1cadf93a7e3aa269d053943"
             platforms="linux-amd64,linux-arm64,mac-amd64,mac-arm64"
             path="prebuilt/third_party/sysroot/ubuntu20.04"/>

    <!-- GN from https://gn.googlesource.com/gn/ -->
    <package name="gn/gn/${platform}"
             version="git_revision:96297ebb3e922384d8eb4ac82752edaeded6e780"
             platforms="linux-amd64,linux-arm64,mac-amd64,mac-arm64"
             path="prebuilt/third_party/gn/{{.OS}}-{{.Arch}}"/>

    <!-- Ninja from https://ninja-build.org/ -->
    <!-- TODO(phosek): link to bot/recipe/autoroller(?) -->
    <package name="fuchsia/third_party/ninja/${platform}"
             version="git_revision:52b67c613eacdbc6806deecd07f6c86418a22750"
             platforms="linux-amd64,linux-arm64,mac-amd64,mac-arm64,windows-amd64"
             path="prebuilt/third_party/ninja/{{.OS}}-{{.Arch}}"/>

    <!-- Python3 interpreter, used for host tools after bootstrap.
    -->
    <package name="infra/3pp/tools/cpython3/${platform}"
             version="version:2@3.11.3.chromium.29"
             platforms="linux-amd64,linux-arm64,mac-amd64,mac-arm64"
             path="prebuilt/third_party/python3/{{.OS}}-{{.Arch}}"/>

    <!-- Black - Python formatter for formatting Python code.
    -->
    <package name="fuchsia/third_party/black/${platform}"
             version="version:2@23.10.0.1"
             platforms="linux-amd64,mac-amd64,mac-arm64"
             path="prebuilt/third_party/black/{{.OS}}-{{.Arch}}"/>

    <!-- buildidtool from
         https://fuchsia.googlesource.com/fuchsia/+/{{.git_revision}}/tools/debug/buildidtool
    -->
    <package name="fuchsia/tools/buildidtool/${platform}"
             version="git_revision:60009530a614e2c7b5cdfdcbc707932e9e5a860d"
             path="prebuilt/tools/buildidtool/{{.OS}}-{{.Arch}}"
             platforms="linux-amd64,mac-amd64,mac-arm64"/>

    <!--   LLVM libraries -->
    <!--   For Linux, download both arm64 and amd64 versions. -->
    <package name="fuchsia/third_party/llvm/linux-arm64"
             version="git_revision:d53b3df570e359d175d6e7a825ad1a02f9bc80a3"
             platforms="linux-amd64,linux-arm64"
             path="prebuilt/third_party/llvm/linux-arm64"/>
    <package name="fuchsia/third_party/llvm/linux-amd64"
             version="git_revision:d53b3df570e359d175d6e7a825ad1a02f9bc80a3"
             platforms="linux-amd64,linux-arm64"
             path="prebuilt/third_party/llvm/linux-x64"/>
    <package name="fuchsia/third_party/llvm/mac-arm64"
             version="git_revision:d53b3df570e359d175d6e7a825ad1a02f9bc80a3"
             platforms="mac-arm64"
             path="prebuilt/third_party/llvm/mac-arm64"/>
    <package name="fuchsia/third_party/llvm/mac-amd64"
             version="git_revision:d53b3df570e359d175d6e7a825ad1a02f9bc80a3"
             platforms="mac-amd64"
             path="prebuilt/third_party/llvm/mac-x64"/>
    <package name="fuchsia/third_party/llvm/fuchsia-amd64"
             version="git_revision:5891d2c6e70db348cd7fab759bc03e85939a4601"
             platforms="linux-amd64,linux-arm64"
             path="prebuilt/third_party/llvm/fuchsia-x64"/>
    <package name="fuchsia/third_party/llvm/fuchsia-arm64"
             version="git_revision:5891d2c6e70db348cd7fab759bc03e85939a4601"
             platforms="linux-amd64,linux-arm64"
             path="prebuilt/third_party/llvm/fuchsia-arm64"/>

    <!--   jq -->
    <package name="fuchsia/third_party/jq/${platform}"
             version="git_revision:a17dd3248a666d01be75f6b16be37e80e20b0954"
             path="prebuilt/third_party/jq/{{.OS}}-{{.Arch}}"
             platforms="linux-amd64,linux-arm64,mac-amd64"/>
    <!--   TODO: merge the mac-arm64 jq package definition into the one above
           once jq with oniguruma is available -->
    <package name="fuchsia/third_party/jq/${platform}"
             version="git_revision:949d38e6dc7330712b50697d7fe833eec85dede1"
             path="prebuilt/third_party/jq/mac-arm64"
             platforms="mac-arm64"/>

  </packages>
</manifest><|MERGE_RESOLUTION|>--- conflicted
+++ resolved
@@ -27,18 +27,6 @@
              version="git_revision:0454dd8c48cd771478f1ae53330ba78e71bcd7cb"
              platforms="linux-amd64,linux-arm64,mac-amd64,mac-arm64,windows-amd64"
              path="prebuilt/third_party/clang/{{.OS}}-{{.Arch}}"/>
-<<<<<<< HEAD
-=======
-    <!-- The linux-arm64 version is needed for running on arm64 bots, but the build
-         happens on an x64 machine. If removing this package, make sure to remove it
-         from `fx roll-compiler` first.
-    -->
-    <package name="fuchsia/third_party/clang/linux-arm64"
-             version="git_revision:0454dd8c48cd771478f1ae53330ba78e71bcd7cb"
-             platforms="linux-amd64"
-             attributes="clang-arm64"
-             path="prebuilt/third_party/clang/linux-arm64"/>
->>>>>>> 766c7501
 
     <!-- GCC
          TODO(mcgrathr): repo/bot link about provenance
@@ -56,26 +44,6 @@
              platforms="linux-amd64,linux-arm64,mac-amd64,mac-arm64"
              path="prebuilt/third_party/go/{{.OS}}-{{.Arch}}"/>
 
-<<<<<<< HEAD
-=======
-    <!-- LLDB
-         TODO(mcgrathr): repo/bot link about provenance
-    -->
-    <package name="fuchsia/third_party/lldb/${platform}"
-             version="git_revision:0f61051f541a5b8cfce25c84262dfdbadb9ca688"
-             platforms="linux-amd64,linux-arm64,mac-amd64,mac-arm64"
-             path="prebuilt/third_party/lldb/{{.OS}}-{{.Arch}}"/>
-
-    <!-- reclient
-         From Foundry-X team, for using RBE.
-         https://chrome-infra-packages.appspot.com/p/infra/rbe/client/
-    -->
-    <package name="infra/rbe/client/${platform}"
-             version="re_client_version:0.177.1.e58c0145-gomaip"
-             platforms="linux-amd64,mac-amd64,mac-arm64"
-             path="prebuilt/proprietary/third_party/reclient/{{.OS}}-{{.Arch}}"/>
-
->>>>>>> 766c7501
     <!-- Rust host tools https://ci.chromium.org/p/fuchsia/g/rust/console
          From Rust on Fuchsia team
     -->
@@ -91,25 +59,6 @@
              version="git_revisions:96cfc75584359ae7ad11cc45968059f29e7b44b7,92e80685d0d5dcea3ccf321995c43b72338639c6"
              platforms="linux-amd64,linux-arm64,mac-amd64,mac-arm64"
              path="prebuilt/third_party/rust/{{.OS}}-{{.Arch}}"/>
-<<<<<<< HEAD
-=======
-    <package name="fuchsia/third_party/rust/target/aarch64-apple-darwin"
-             version="git_revisions:96cfc75584359ae7ad11cc45968059f29e7b44b7,92e80685d0d5dcea3ccf321995c43b72338639c6"
-             platforms="linux-amd64,linux-arm64,mac-amd64,mac-arm64"
-             path="prebuilt/third_party/rust/{{.OS}}-{{.Arch}}"/>
-    <package name="fuchsia/third_party/rust/target/aarch64-unknown-linux-gnu"
-             version="git_revisions:96cfc75584359ae7ad11cc45968059f29e7b44b7,92e80685d0d5dcea3ccf321995c43b72338639c6"
-             platforms="linux-amd64,linux-arm64,mac-amd64,mac-arm64"
-             path="prebuilt/third_party/rust/{{.OS}}-{{.Arch}}"/>
-    <package name="fuchsia/third_party/rust/target/riscv64gc-unknown-linux-gnu"
-             version="git_revisions:96cfc75584359ae7ad11cc45968059f29e7b44b7,92e80685d0d5dcea3ccf321995c43b72338639c6"
-             platforms="linux-amd64,linux-arm64,mac-amd64,mac-arm64"
-             path="prebuilt/third_party/rust/{{.OS}}-{{.Arch}}"/>
-    <package name="fuchsia/third_party/rust/target/wasm32-unknown-unknown"
-             version="git_revision:8c0b4f67c9b4bf477df38c16669fd576d46a2b3d"
-             platforms="linux-amd64,linux-arm64,mac-amd64,mac-arm64"
-             path="prebuilt/third_party/rust/{{.OS}}-{{.Arch}}"/>
->>>>>>> 766c7501
     <package name="fuchsia/third_party/rust/target/x86_64-apple-darwin"
              version="git_revisions:96cfc75584359ae7ad11cc45968059f29e7b44b7,92e80685d0d5dcea3ccf321995c43b72338639c6"
              platforms="linux-amd64,linux-arm64,mac-amd64,mac-arm64"
