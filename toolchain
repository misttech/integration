--- conflicted
+++ resolved
@@ -27,18 +27,6 @@
              version="git_revision:146ad71bc71a9cbecccea307bbd157ec910ae82a"
              platforms="linux-amd64,linux-arm64,mac-amd64,mac-arm64,windows-amd64"
              path="prebuilt/third_party/clang/{{.OS}}-{{.Arch}}"/>
-<<<<<<< HEAD
-=======
-    <!-- The linux-arm64 version is needed for running on arm64 bots, but the build
-         happens on an x64 machine. If removing this package, make sure to remove it
-         from `fx roll-compiler` first.
-    -->
-    <package name="fuchsia/third_party/clang/linux-arm64"
-             version="git_revision:146ad71bc71a9cbecccea307bbd157ec910ae82a"
-             platforms="linux-amd64"
-             attributes="clang-arm64"
-             path="prebuilt/third_party/clang/linux-arm64"/>
->>>>>>> aa0e843a
 
     <!-- GCC
          TODO(mcgrathr): repo/bot link about provenance
@@ -71,25 +59,6 @@
              version="git_revisions:25a615bf829b9f6d6f22da537e3851043f92e5f2,146ad71bc71a9cbecccea307bbd157ec910ae82a"
              platforms="linux-amd64,linux-arm64,mac-amd64,mac-arm64"
              path="prebuilt/third_party/rust/{{.OS}}-{{.Arch}}"/>
-<<<<<<< HEAD
-=======
-    <package name="fuchsia/third_party/rust/target/aarch64-apple-darwin"
-             version="git_revisions:25a615bf829b9f6d6f22da537e3851043f92e5f2,146ad71bc71a9cbecccea307bbd157ec910ae82a"
-             platforms="linux-amd64,linux-arm64,mac-amd64,mac-arm64"
-             path="prebuilt/third_party/rust/{{.OS}}-{{.Arch}}"/>
-    <package name="fuchsia/third_party/rust/target/aarch64-unknown-linux-gnu"
-             version="git_revisions:25a615bf829b9f6d6f22da537e3851043f92e5f2,146ad71bc71a9cbecccea307bbd157ec910ae82a"
-             platforms="linux-amd64,linux-arm64,mac-amd64,mac-arm64"
-             path="prebuilt/third_party/rust/{{.OS}}-{{.Arch}}"/>
-    <package name="fuchsia/third_party/rust/target/riscv64gc-unknown-linux-gnu"
-             version="git_revisions:25a615bf829b9f6d6f22da537e3851043f92e5f2,146ad71bc71a9cbecccea307bbd157ec910ae82a"
-             platforms="linux-amd64,linux-arm64,mac-amd64,mac-arm64"
-             path="prebuilt/third_party/rust/{{.OS}}-{{.Arch}}"/>
-    <package name="fuchsia/third_party/rust/target/wasm32-unknown-unknown"
-             version="git_revision:8c0b4f67c9b4bf477df38c16669fd576d46a2b3d"
-             platforms="linux-amd64,linux-arm64,mac-amd64,mac-arm64"
-             path="prebuilt/third_party/rust/{{.OS}}-{{.Arch}}"/>
->>>>>>> aa0e843a
     <package name="fuchsia/third_party/rust/target/x86_64-apple-darwin"
              version="git_revisions:25a615bf829b9f6d6f22da537e3851043f92e5f2,146ad71bc71a9cbecccea307bbd157ec910ae82a"
              platforms="linux-amd64,linux-arm64,mac-amd64,mac-arm64"
