<?xml version="1.0" encoding="UTF-8"?>
<manifest>
  <!--
  Configuration of toolchain packages.

  To manually fetch packages after local edits to this file, please regenerate
  the corresponding lock files first by running:
  `//integration/update-lockfiles.sh`

  Then fetch the packages:
  `jiri fetch-packages -local-manifest=true`
  -->
  <packages>

    <!-- Binutils & GDB for diagnostic use
         Built by bots at https://ci.chromium.org/p/fuchsia/g/binutils/
    -->
    <package name="fuchsia/third_party/binutils-gdb/${platform}"
             version="git_revision:b8a175b415454df6a039ba0b5d2ff13c3c180275"
             platforms="linux-amd64,linux-arm64"
             path="prebuilt/third_party/binutils-gdb/{{.OS}}-{{.Arch}}"/>

    <!-- Clang
         TODO(mcgrathr): repo/bot link about provenance
    -->
    <package name="fuchsia/third_party/clang/${platform}"
             version="git_revision:388d7f144880dcd85ff31f06793304405a9f44b6"
             platforms="linux-amd64,linux-arm64,mac-amd64,mac-arm64,windows-amd64"
             path="prebuilt/third_party/clang/{{.OS}}-{{.Arch}}"/>
<<<<<<< HEAD
=======
    <!-- The linux-arm64 version is needed for running on arm64 bots, but the build
         happens on an x64 machine. If removing this package, make sure to remove it
         from `fx roll-compiler` first.
    -->
    <package name="fuchsia/third_party/clang/linux-arm64"
             version="git_revision:388d7f144880dcd85ff31f06793304405a9f44b6"
             platforms="linux-amd64"
             attributes="clang-arm64"
             path="prebuilt/third_party/clang/linux-arm64"/>
>>>>>>> 4d4df1fb

    <!-- GCC
         TODO(mcgrathr): repo/bot link about provenance
    -->
    <package name="fuchsia/third_party/gcc/${platform}"
             version="git_revision:e44d4b7647c6b9c9a147b13de588b14e5a54354a,b3ee98cda498bb256411c5bc23cf7fb9b17f10db"
             platforms="linux-amd64,linux-arm64"
             path="prebuilt/third_party/gcc/{{.OS}}-{{.Arch}}"/>

    <!-- Go
         TODO(phosek): repo/bot link about provenance
    -->
    <package name="fuchsia/go/${platform}"
             version="git_revision:488cb26d423c6a095a5f33b6d3edf7ce135c148f"
             platforms="linux-amd64,linux-arm64,mac-amd64,mac-arm64"
             path="prebuilt/third_party/go/{{.OS}}-{{.Arch}}"/>

<<<<<<< HEAD
=======
    <!-- LLDB
         TODO(mcgrathr): repo/bot link about provenance
    -->
    <package name="fuchsia/third_party/lldb/${platform}"
             version="git_revision:0f61051f541a5b8cfce25c84262dfdbadb9ca688"
             platforms="linux-amd64,linux-arm64,mac-amd64,mac-arm64"
             path="prebuilt/third_party/lldb/{{.OS}}-{{.Arch}}"/>

    <!-- reclient
         From Foundry-X team, for using RBE.
         https://chrome-infra-packages.appspot.com/p/infra/rbe/client/
    -->
    <package name="infra/rbe/client/${platform}"
             version="re_client_version:0.171.0.1869ad5c-gomaip"
             platforms="linux-amd64,mac-amd64,mac-arm64"
             path="prebuilt/proprietary/third_party/reclient/{{.OS}}-{{.Arch}}"/>

>>>>>>> 4d4df1fb
    <!-- Rust host tools https://ci.chromium.org/p/fuchsia/g/rust/console
         From Rust on Fuchsia team
    -->
    <package name="fuchsia/third_party/rust/host/${platform}"
             version="git_revision:6e2780775f5cea9328d37f4b8d0ee79db0056267"
             platforms="linux-amd64,linux-arm64,mac-amd64,mac-arm64"
             path="prebuilt/third_party/rust/{{.OS}}-{{.Arch}}"/>

    <!-- Rust targets https://ci.chromium.org/p/fuchsia/g/rust/console
         From Rust on Fuchsia team
    -->
    <package name="fuchsia/third_party/rust/target/fuchsia"
             version="git_revision:6e2780775f5cea9328d37f4b8d0ee79db0056267"
             platforms="linux-amd64,linux-arm64,mac-amd64,mac-arm64"
             path="prebuilt/third_party/rust/{{.OS}}-{{.Arch}}"/>
    <package name="fuchsia/third_party/rust/target/x86_64-apple-darwin"
             version="git_revision:6e2780775f5cea9328d37f4b8d0ee79db0056267"
             platforms="linux-amd64,linux-arm64,mac-amd64,mac-arm64"
             path="prebuilt/third_party/rust/{{.OS}}-{{.Arch}}"/>
    <package name="fuchsia/third_party/rust/target/x86_64-unknown-linux-gnu"
             version="git_revision:6e2780775f5cea9328d37f4b8d0ee79db0056267"
             platforms="linux-amd64,linux-arm64,mac-amd64,mac-arm64"
             path="prebuilt/third_party/rust/{{.OS}}-{{.Arch}}"/>

     <!-- rust-bindgen, used for generating rust bindings to c/c++ headers -->
     <package name="fuchsia/third_party/rust_bindgen/${platform}"
              version="git_revision:492a9421e53892064abf64bf3fc45b9a798d31f5"
              platforms="linux-amd64,mac-amd64,mac-arm64"
              path="prebuilt/third_party/rust_bindgen/{{.OS}}-{{.Arch}}"/>

     <!-- rust-analyzer, used for rust editor support -->
     <package name="fuchsia/third_party/rust-analyzer/${platform}"
              version="git_revision:0fb804acb375b02a3beeaceeb75b71969ef37b15"
              platforms="linux-amd64,mac-amd64,mac-arm64"
              path="prebuilt/third_party/rust-analyzer"/>

    <!-- sysroot trees built from public OS images
         TODO(mcgrathr): repo/bot link about provenance
    -->
    <package name="fuchsia/third_party/sysroot/linux"
             version="git_revision:cf821ee2dbc2ed61dfc25a814dcc8d090f9fda03"
             platforms="linux-amd64,linux-arm64,mac-amd64,mac-arm64"
             path="prebuilt/third_party/sysroot/linux"/>
    <package name="fuchsia/third_party/sysroot/focal"
             version="git_revision:702eb9654703a7cec1cadf93a7e3aa269d053943"
             platforms="linux-amd64,linux-arm64,mac-amd64,mac-arm64"
             path="prebuilt/third_party/sysroot/ubuntu20.04"/>

    <!-- GN from https://gn.googlesource.com/gn/ -->
    <package name="gn/gn/${platform}"
             version="git_revision:feafd1012a32c05ec6095f69ddc3850afb621f3a"
             platforms="linux-amd64,linux-arm64,mac-amd64,mac-arm64"
             path="prebuilt/third_party/gn/{{.OS}}-{{.Arch}}"/>

    <!-- Ninja from https://ninja-build.org/ -->
    <!-- TODO(phosek): link to bot/recipe/autoroller(?) -->
    <package name="fuchsia/third_party/ninja/${platform}"
             version="git_revision:4d9df71730a08c643583ec18db002b17dee823d7"
             platforms="linux-amd64,linux-arm64,mac-amd64,mac-arm64,windows-amd64"
             path="prebuilt/third_party/ninja/{{.OS}}-{{.Arch}}"/>

    <!-- Python3 interpreter, used for host tools after bootstrap.
    -->
    <package name="infra/3pp/tools/cpython3/${platform}"
             version="version:2@3.11.3.chromium.29"
             platforms="linux-amd64,linux-arm64,mac-amd64,mac-arm64"
             path="prebuilt/third_party/python3/{{.OS}}-{{.Arch}}"/>

    <!-- Black - Python formatter for formatting Python code.
    -->
    <package name="fuchsia/third_party/black/${platform}"
             version="version:2@23.10.0.1"
             platforms="linux-amd64,mac-amd64,mac-arm64"
             path="prebuilt/third_party/black/{{.OS}}-{{.Arch}}"/>

    <!-- buildidtool from
         https://fuchsia.googlesource.com/fuchsia/+/{{.git_revision}}/tools/debug/buildidtool
    -->
    <package name="fuchsia/tools/buildidtool/${platform}"
             version="git_revision:60009530a614e2c7b5cdfdcbc707932e9e5a860d"
             path="prebuilt/tools/buildidtool/{{.OS}}-{{.Arch}}"
             platforms="linux-amd64,mac-amd64,mac-arm64"/>

    <!--   LLVM libraries -->
    <!--   For Linux, download both arm64 and amd64 versions. -->
    <package name="fuchsia/third_party/llvm/linux-arm64"
             version="git_revision:d53b3df570e359d175d6e7a825ad1a02f9bc80a3"
             platforms="linux-amd64,linux-arm64"
             path="prebuilt/third_party/llvm/linux-arm64"/>
    <package name="fuchsia/third_party/llvm/linux-amd64"
             version="git_revision:d53b3df570e359d175d6e7a825ad1a02f9bc80a3"
             platforms="linux-amd64,linux-arm64"
             path="prebuilt/third_party/llvm/linux-x64"/>
    <package name="fuchsia/third_party/llvm/mac-arm64"
             version="git_revision:d53b3df570e359d175d6e7a825ad1a02f9bc80a3"
             platforms="mac-arm64"
             path="prebuilt/third_party/llvm/mac-arm64"/>
    <package name="fuchsia/third_party/llvm/mac-amd64"
             version="git_revision:d53b3df570e359d175d6e7a825ad1a02f9bc80a3"
             platforms="mac-amd64"
             path="prebuilt/third_party/llvm/mac-x64"/>
    <package name="fuchsia/third_party/llvm/fuchsia-amd64"
             version="git_revision:5891d2c6e70db348cd7fab759bc03e85939a4601"
             platforms="linux-amd64,linux-arm64"
             path="prebuilt/third_party/llvm/fuchsia-x64"/>
    <package name="fuchsia/third_party/llvm/fuchsia-arm64"
             version="git_revision:5891d2c6e70db348cd7fab759bc03e85939a4601"
             platforms="linux-amd64,linux-arm64"
             path="prebuilt/third_party/llvm/fuchsia-arm64"/>

    <!--   jq -->
    <package name="fuchsia/third_party/jq/${platform}"
             version="git_revision:a17dd3248a666d01be75f6b16be37e80e20b0954"
             path="prebuilt/third_party/jq/{{.OS}}-{{.Arch}}"
             platforms="linux-amd64,linux-arm64,mac-amd64"/>
    <!--   TODO: merge the mac-arm64 jq package definition into the one above
           once jq with oniguruma is available -->
    <package name="fuchsia/third_party/jq/${platform}"
             version="git_revision:949d38e6dc7330712b50697d7fe833eec85dede1"
             path="prebuilt/third_party/jq/mac-arm64"
             platforms="mac-arm64"/>

  </packages>
</manifest><|MERGE_RESOLUTION|>--- conflicted
+++ resolved
@@ -27,18 +27,6 @@
              version="git_revision:388d7f144880dcd85ff31f06793304405a9f44b6"
              platforms="linux-amd64,linux-arm64,mac-amd64,mac-arm64,windows-amd64"
              path="prebuilt/third_party/clang/{{.OS}}-{{.Arch}}"/>
-<<<<<<< HEAD
-=======
-    <!-- The linux-arm64 version is needed for running on arm64 bots, but the build
-         happens on an x64 machine. If removing this package, make sure to remove it
-         from `fx roll-compiler` first.
-    -->
-    <package name="fuchsia/third_party/clang/linux-arm64"
-             version="git_revision:388d7f144880dcd85ff31f06793304405a9f44b6"
-             platforms="linux-amd64"
-             attributes="clang-arm64"
-             path="prebuilt/third_party/clang/linux-arm64"/>
->>>>>>> 4d4df1fb
 
     <!-- GCC
          TODO(mcgrathr): repo/bot link about provenance
@@ -56,26 +44,6 @@
              platforms="linux-amd64,linux-arm64,mac-amd64,mac-arm64"
              path="prebuilt/third_party/go/{{.OS}}-{{.Arch}}"/>
 
-<<<<<<< HEAD
-=======
-    <!-- LLDB
-         TODO(mcgrathr): repo/bot link about provenance
-    -->
-    <package name="fuchsia/third_party/lldb/${platform}"
-             version="git_revision:0f61051f541a5b8cfce25c84262dfdbadb9ca688"
-             platforms="linux-amd64,linux-arm64,mac-amd64,mac-arm64"
-             path="prebuilt/third_party/lldb/{{.OS}}-{{.Arch}}"/>
-
-    <!-- reclient
-         From Foundry-X team, for using RBE.
-         https://chrome-infra-packages.appspot.com/p/infra/rbe/client/
-    -->
-    <package name="infra/rbe/client/${platform}"
-             version="re_client_version:0.171.0.1869ad5c-gomaip"
-             platforms="linux-amd64,mac-amd64,mac-arm64"
-             path="prebuilt/proprietary/third_party/reclient/{{.OS}}-{{.Arch}}"/>
-
->>>>>>> 4d4df1fb
     <!-- Rust host tools https://ci.chromium.org/p/fuchsia/g/rust/console
          From Rust on Fuchsia team
     -->
